--- conflicted
+++ resolved
@@ -23,569 +23,560 @@
 
 namespace Box2D.Collision
 {
-
-    /// Used to warm start b2Math.b2Distance.
-    /// Set count to zero on first call.
-    public class b2SimplexCache
-    {
-        public float metric;        //< length or area
-        public int count;
-        public uint[] indexA = new uint[3];    //< vertices on shape A
-        public uint[] indexB = new uint[3];    //< vertices on shape B
-    }
-    /// Input for b2Math.b2Distance.
-    /// You have to option to use the shape radii
-    /// in the computation. Even 
-    public class b2DistanceInput
-    {
-        public b2DistanceProxy proxyA;
-        public b2DistanceProxy proxyB;
-        public b2Transform transformA;
-        public b2Transform transformB;
-        public bool useRadii;
-    };
-
-    /// Output for b2Math.b2Distance.
-    public class b2DistanceOutput
-    {
-        public b2Vec2 pointA;        //< closest point on shapeA
-        public b2Vec2 pointB;        //< closest point on shapeB
-        public float distance;
-        public int iterations;    //< number of GJK iterations used
-    };
-
-
-    public class b2SimplexVertex
-    {
-        public b2Vec2 wA;        // support point in proxyA
-        public b2Vec2 wB;        // support point in proxyB
-        public b2Vec2 w;        // wB - wA
-        public float a;        // barycentric coordinate for closest point
-        public int indexA;    // wA index
-        public int indexB;    // wB index
-    };
-
-
-
-
-
-    public class b2Simplex
-    {
-        private b2Vec2 b2Vec2_zero = new b2Vec2(0f, 0f);
-
-        public void ReadCache(b2SimplexCache cache,
-                        b2DistanceProxy proxyA, b2Transform transformA,
-                        b2DistanceProxy proxyB, b2Transform transformB)
-        {
-            Debug.Assert(cache.count <= 3);
-
-            // Copy data from cache.
-            m_count = (int)cache.count;
-            b2SimplexVertex[] vertices = new b2SimplexVertex[] { m_v1, m_v2, m_v3 };
-
-            for (int i = 0; i < m_count; ++i)
-            {
-				if (vertices[i] == null)
-					vertices[i] = new b2SimplexVertex();
-
-                b2SimplexVertex v = vertices[i];
-                v.indexA = (int)cache.indexA[i];
-                v.indexB = (int)cache.indexB[i];
-                b2Vec2 wALocal = proxyA.GetVertex(v.indexA);
-                b2Vec2 wBLocal = proxyB.GetVertex(v.indexB);
-                v.wA = b2Math.b2Mul(transformA, wALocal);
-                v.wB = b2Math.b2Mul(transformB, wBLocal);
-                v.w = v.wB - v.wA;
-                v.a = 0.0f;
-            }
-
-            // Compute the new simplex metric, if it is substantially different than
-            // old metric then flush the simplex.
-            if (m_count > 1)
-            {
-                float metric1 = cache.metric;
-                float metric2 = GetMetric();
-                if (metric2 < 0.5f * metric1 || 2.0f * metric1 < metric2 || metric2 < b2Settings.b2_epsilon)
-                {
-                    // Reset the simplex.
-                    m_count = 0;
-                }
-            }
-
-            // If the cache is empty or invalid ...
-            if (m_count == 0)
-            {
+	
+	/// Used to warm start b2Math.b2Distance.
+	/// Set count to zero on first call.
+	public class b2SimplexCache
+	{
+		public float metric;        ///< length or area
+		public int count;
+		public uint[] indexA = new uint[3];    ///< vertices on shape A
+		public uint[] indexB = new uint[3];    ///< vertices on shape B
+	}
+	/// Input for b2Math.b2Distance.
+	/// You have to option to use the shape radii
+	/// in the computation. Even 
+	public class b2DistanceInput
+	{
+		public b2DistanceProxy proxyA;
+		public b2DistanceProxy proxyB;
+		public b2Transform transformA;
+		public b2Transform transformB;
+		public bool useRadii;
+	};
+	
+	/// Output for b2Math.b2Distance.
+	public class b2DistanceOutput
+	{
+		public b2Vec2 pointA;        ///< closest point on shapeA
+		public b2Vec2 pointB;        ///< closest point on shapeB
+		public float distance;
+		public int iterations;    ///< number of GJK iterations used
+	};
+	
+	
+	public class b2SimplexVertex
+	{
+		public b2Vec2 wA;        // support point in proxyA
+		public b2Vec2 wB;        // support point in proxyB
+		public b2Vec2 w;        // wB - wA
+		public float a;        // barycentric coordinate for closest point
+		public int indexA;    // wA index
+		public int indexB;    // wB index
+	};
+	
+	
+	
+	
+	
+	public class b2Simplex
+	{
+		private b2Vec2 b2Vec2_zero = new b2Vec2(0f, 0f);
+		
+		public void ReadCache(b2SimplexCache cache,
+		                      b2DistanceProxy proxyA, b2Transform transformA,
+		                      b2DistanceProxy proxyB, b2Transform transformB)
+		{
+			Debug.Assert(cache.count <= 3);
+			
+			// Copy data from cache.
+			m_count = (int)cache.count;
+			b2SimplexVertex[] vertices = new b2SimplexVertex[] { m_v1, m_v2, m_v3 };
+			for (int i = 0; i < m_count; ++i)
+			{
+				b2SimplexVertex v = vertices[i];
+				v.indexA = (int)cache.indexA[i];
+				v.indexB = (int)cache.indexB[i];
+				b2Vec2 wALocal = proxyA.GetVertex(v.indexA);
+				b2Vec2 wBLocal = proxyB.GetVertex(v.indexB);
+				v.wA = b2Math.b2Mul(transformA, wALocal);
+				v.wB = b2Math.b2Mul(transformB, wBLocal);
+				v.w = v.wB - v.wA;
+				v.a = 0.0f;
+			}
+			
+			// Compute the new simplex metric, if it is substantially different than
+			// old metric then flush the simplex.
+			if (m_count > 1)
+			{
+				float metric1 = cache.metric;
+				float metric2 = GetMetric();
+				if (metric2 < 0.5f * metric1 || 2.0f * metric1 < metric2 || metric2 < b2Settings.b2_epsilon)
+				{
+					// Reset the simplex.
+					m_count = 0;
+				}
+			}
+			
+			// If the cache is empty or invalid ...
+			if (m_count == 0)
+			{
 				b2SimplexVertex v = vertices[0];
-                v.indexA = 0;
-                v.indexB = 0;
-                b2Vec2 wALocal = proxyA.GetVertex(0);
-                b2Vec2 wBLocal = proxyB.GetVertex(0);
-                v.wA = b2Math.b2Mul(transformA, wALocal);
-                v.wB = b2Math.b2Mul(transformB, wBLocal);
-                v.w = v.wB - v.wA;
-                m_count = 1;
-            }
-        }
-
-        public void WriteCache(b2SimplexCache cache)
-        {
-            cache.metric = GetMetric();
-            cache.count = m_count;
-            b2SimplexVertex[] vertices = new b2SimplexVertex[] { m_v1, m_v2, m_v3 };
-            for (int i = 0; i < m_count; ++i)
-            {
-                cache.indexA[i] = (byte)(vertices[i].indexA);
-                cache.indexB[i] = (byte)(vertices[i].indexB);
-            }
-        }
-
-        public b2Vec2 GetSearchDirection()
-        {
-            switch (m_count)
-            {
-                case 1:
-                    return -m_v1.w;
-
-                case 2:
-                    {
-                        b2Vec2 e12 = m_v2.w - m_v1.w;
-                        float sgn = b2Math.b2Cross(e12, -m_v1.w);
-                        if (sgn > 0.0f)
-                        {
-                            // Origin is left of e12.
-                            return b2Math.b2Cross(1.0f, e12);
-                        }
-                        else
-                        {
-                            // Origin is right of e12.
-                            return b2Math.b2Cross(e12, 1.0f);
-                        }
-                    }
-
-                default:
-                    Debug.Assert(false);
-                    return b2Vec2_zero;
-            }
-        }
-
-        public b2Vec2 GetClosestPoint()
-        {
-            switch (m_count)
-            {
-                case 0:
-                    Debug.Assert(false);
-                    return b2Vec2_zero;
-
-                case 1:
-                    return m_v1.w;
-
-                case 2:
-                    return m_v1.a * m_v1.w + m_v2.a * m_v2.w;
-
-                case 3:
-                    return b2Vec2_zero;
-
-                default:
-                    Debug.Assert(false);
-                    return b2Vec2_zero;
-            }
-        }
-
-        public void GetWitnessPoints(ref b2Vec2 pA, ref b2Vec2 pB)
-        {
-            switch (m_count)
-            {
-                case 0:
-                    Debug.Assert(false);
-                    break;
-
-                case 1:
-                    pA = m_v1.wA;
-                    pB = m_v1.wB;
-                    break;
-
-                case 2:
-                    pA = m_v1.a * m_v1.wA + m_v2.a * m_v2.wA;
-                    pB = m_v1.a * m_v1.wB + m_v2.a * m_v2.wB;
-                    break;
-
-                case 3:
-                    pA = m_v1.a * m_v1.wA + m_v2.a * m_v2.wA + m_v3.a * m_v3.wA;
-                    pB = pA;
-                    break;
-
-                default:
-                    Debug.Assert(false);
-                    break;
-            }
-        }
-
-        public float GetMetric()
-        {
-            switch (m_count)
-            {
-                case 0:
-                    Debug.Assert(false);
-                    return 0.0f;
-
-                case 1:
-                    return 0.0f;
-
-                case 2:
-                    return b2Math.b2Distance(m_v1.w, m_v2.w);
-
-                case 3:
-                    return b2Math.b2Cross(m_v2.w - m_v1.w, m_v3.w - m_v1.w);
-
-                default:
-                    Debug.Assert(false);
-                    return 0.0f;
-            }
-        }
-
-
-<<<<<<< HEAD
-		b2SimplexVertex m_v1= new b2SimplexVertex(), m_v2= new b2SimplexVertex(), m_v3 = new b2SimplexVertex();
-        int m_count;
-=======
-        private b2SimplexVertex m_v1 = new b2SimplexVertex();
-        private b2SimplexVertex m_v2 = new b2SimplexVertex();
-        private b2SimplexVertex m_v3 = new b2SimplexVertex();
-        private int m_count;
->>>>>>> 99845b2a
-
-
-        // Solve a line segment using barycentric coordinates.
-        //
-        // p = a1 * w1 + a2 * w2
-        // a1 + a2 = 1
-        //
-        // The vector from the origin to the closest point on the line is
-        // perpendicular to the line.
-        // e12 = w2 - w1
-        // dot(p, e) = 0
-        // a1 * dot(w1, e) + a2 * dot(w2, e) = 0
-        //
-        // 2-by-2 linear system
-        // [1      1     ][a1] = [1]
-        // [w1.e12 w2.e12][a2] = [0]
-        //
-        // Define
-        // d12_1 =  dot(w2, e12)
-        // d12_2 = -dot(w1, e12)
-        // d12 = d12_1 + d12_2
-        //
-        // Solution
-        // a1 = d12_1 / d12
-        // a2 = d12_2 / d12
-        public void Solve2()
-        {
-            b2Vec2 w1 = m_v1.w;
-            b2Vec2 w2 = m_v2.w;
-            b2Vec2 e12 = w2 - w1;
-
-            // w1 region
-            float d12_2 = -b2Math.b2Dot(w1, e12);
-            if (d12_2 <= 0.0f)
-            {
-                // a2 <= 0, so we clamp it to 0
-                m_v1.a = 1.0f;
-                m_count = 1;
-                return;
-            }
-
-            // w2 region
-            float d12_1 = b2Math.b2Dot(w2, e12);
-            if (d12_1 <= 0.0f)
-            {
-                // a1 <= 0, so we clamp it to 0
-                m_v2.a = 1.0f;
-                m_count = 1;
-                m_v1 = m_v2;
-                return;
-            }
-
-            // Must be in e12 region.
-            float inv_d12 = 1.0f / (d12_1 + d12_2);
-            m_v1.a = d12_1 * inv_d12;
-            m_v2.a = d12_2 * inv_d12;
-            m_count = 2;
-        }
-
-        // Possible regions:
-        // - points[2]
-        // - edge points[0]-points[2]
-        // - edge points[1]-points[2]
-        // - inside the triangle
-        public void Solve3()
-        {
-            b2Vec2 w1 = m_v1.w;
-            b2Vec2 w2 = m_v2.w;
-            b2Vec2 w3 = m_v3.w;
-
-            // Edge12
-            // [1      1     ][a1] = [1]
-            // [w1.e12 w2.e12][a2] = [0]
-            // a3 = 0
-            b2Vec2 e12 = w2 - w1;
-            float w1e12 = b2Math.b2Dot(w1, e12);
-            float w2e12 = b2Math.b2Dot(w2, e12);
-            float d12_1 = w2e12;
-            float d12_2 = -w1e12;
-
-            // Edge13
-            // [1      1     ][a1] = [1]
-            // [w1.e13 w3.e13][a3] = [0]
-            // a2 = 0
-            b2Vec2 e13 = w3 - w1;
-            float w1e13 = b2Math.b2Dot(w1, e13);
-            float w3e13 = b2Math.b2Dot(w3, e13);
-            float d13_1 = w3e13;
-            float d13_2 = -w1e13;
-
-            // Edge23
-            // [1      1     ][a2] = [1]
-            // [w2.e23 w3.e23][a3] = [0]
-            // a1 = 0
-            b2Vec2 e23 = w3 - w2;
-            float w2e23 = b2Math.b2Dot(w2, e23);
-            float w3e23 = b2Math.b2Dot(w3, e23);
-            float d23_1 = w3e23;
-            float d23_2 = -w2e23;
-
-            // Triangle123
-            float n123 = b2Math.b2Cross(e12, e13);
-
-            float d123_1 = n123 * b2Math.b2Cross(w2, w3);
-            float d123_2 = n123 * b2Math.b2Cross(w3, w1);
-            float d123_3 = n123 * b2Math.b2Cross(w1, w2);
-
-            // w1 region
-            if (d12_2 <= 0.0f && d13_2 <= 0.0f)
-            {
-                m_v1.a = 1.0f;
-                m_count = 1;
-                return;
-            }
-
-            // e12
-            if (d12_1 > 0.0f && d12_2 > 0.0f && d123_3 <= 0.0f)
-            {
-                float inv_d12 = 1.0f / (d12_1 + d12_2);
-                m_v1.a = d12_1 * inv_d12;
-                m_v2.a = d12_2 * inv_d12;
-                m_count = 2;
-                return;
-            }
-
-            // e13
-            if (d13_1 > 0.0f && d13_2 > 0.0f && d123_2 <= 0.0f)
-            {
-                float inv_d13 = 1.0f / (d13_1 + d13_2);
-                m_v1.a = d13_1 * inv_d13;
-                m_v3.a = d13_2 * inv_d13;
-                m_count = 2;
-                m_v2 = m_v3;
-                return;
-            }
-
-            // w2 region
-            if (d12_1 <= 0.0f && d23_2 <= 0.0f)
-            {
-                m_v2.a = 1.0f;
-                m_count = 1;
-                m_v1 = m_v2;
-                return;
-            }
-
-            // w3 region
-            if (d13_1 <= 0.0f && d23_1 <= 0.0f)
-            {
-                m_v3.a = 1.0f;
-                m_count = 1;
-                m_v1 = m_v3;
-                return;
-            }
-
-            // e23
-            if (d23_1 > 0.0f && d23_2 > 0.0f && d123_1 <= 0.0f)
-            {
-                float inv_d23 = 1.0f / (d23_1 + d23_2);
-                m_v2.a = d23_1 * inv_d23;
-                m_v3.a = d23_2 * inv_d23;
-                m_count = 2;
-                m_v1 = m_v3;
-                return;
-            }
-
-            // Must be in triangle123
-            float inv_d123 = 1.0f / (d123_1 + d123_2 + d123_3);
-            m_v1.a = d123_1 * inv_d123;
-            m_v2.a = d123_2 * inv_d123;
-            m_v3.a = d123_3 * inv_d123;
-            m_count = 3;
-        }
-
-        public void b2Distance(ref b2DistanceOutput output, b2SimplexCache cache, b2DistanceInput input)
-        {
-            ++b2DistanceProxy.b2_gjkCalls;
-
-            b2DistanceProxy proxyA = input.proxyA;
-            b2DistanceProxy proxyB = input.proxyB;
-
-            b2Transform transformA = input.transformA;
-            b2Transform transformB = input.transformB;
-
-            // Initialize the simplex.
-            b2Simplex simplex = new b2Simplex();
-            simplex.ReadCache(cache, proxyA, transformA, proxyB, transformB);
-
-            // Get simplex vertices as an array.
-            b2SimplexVertex[] vertices = new b2SimplexVertex[] { simplex.m_v1, simplex.m_v2, simplex.m_v3 };
-            int k_maxIters = 20;
-
-            // These store the vertices of the last simplex so that we
-            // can check for duplicates and prevent cycling.
-            int[] saveA = new int[3];
-            int[] saveB = new int[3];
-            int saveCount = 0;
-
-            b2Vec2 closestPoint = simplex.GetClosestPoint();
-            float distanceSqr1 = closestPoint.LengthSquared();
-            float distanceSqr2 = distanceSqr1;
-
-            // Main iteration loop.
-            int iter = 0;
-            while (iter < k_maxIters)
-            {
-                // Copy simplex so we can identify duplicates.
-                saveCount = simplex.m_count;
-                for (int i = 0; i < saveCount; ++i)
-                {
-                    saveA[i] = vertices[i].indexA;
-                    saveB[i] = vertices[i].indexB;
-                }
-
-                switch (simplex.m_count)
-                {
-                    case 1:
-                        break;
-
-                    case 2:
-                        simplex.Solve2();
-                        break;
-
-                    case 3:
-                        simplex.Solve3();
-                        break;
-
-                    default:
-                        Debug.Assert(false);
-                        break;
-                }
-
-                // If we have 3 points, then the origin is in the corresponding triangle.
-                if (simplex.m_count == 3)
-                {
-                    break;
-                }
-
-                // Compute closest point.
-                b2Vec2 p = simplex.GetClosestPoint();
-                distanceSqr2 = p.LengthSquared();
-
-                // Ensure progress
-                if (distanceSqr2 >= distanceSqr1)
-                {
-                    //break;
-                }
-                distanceSqr1 = distanceSqr2;
-
-                // Get search direction.
-                b2Vec2 d = simplex.GetSearchDirection();
-
-                // Ensure the search direction is numerically fit.
-                if (d.LengthSquared() < b2Settings.b2_epsilon * b2Settings.b2_epsilon)
-                {
-                    // The origin is probably contained by a line segment
-                    // or triangle. Thus the shapes are overlapped.
-
-                    // We can't return zero here even though there may be overlap.
-                    // In case the simplex is a point, segment, or triangle it is difficult
-                    // to determine if the origin is contained in the CSO or very close to it.
-                    break;
-                }
-
-                // Compute a tentative new simplex vertex using support points.
-                b2SimplexVertex vertex = vertices[simplex.m_count];
-                vertex.indexA = proxyA.GetSupport(b2Math.b2MulT(transformA.q, -d));
-                vertex.wA = b2Math.b2Mul(transformA, proxyA.GetVertex(vertex.indexA));
-//                b2Vec2 wBLocal = new b2Vec2();
-                vertex.indexB = proxyB.GetSupport(b2Math.b2MulT(transformB.q, d));
-                vertex.wB = b2Math.b2Mul(transformB, proxyB.GetVertex(vertex.indexB));
-                vertex.w = vertex.wB - vertex.wA;
-
-                // Iteration count is equated to the number of support point calls.
-                ++iter;
-                ++b2DistanceProxy.b2_gjkIters;
-
-                // Check for duplicate support points. This is the main termination criteria.
-                bool duplicate = false;
-                for (int i = 0; i < saveCount; ++i)
-                {
-                    if (vertex.indexA == saveA[i] && vertex.indexB == saveB[i])
-                    {
-                        duplicate = true;
-                        break;
-                    }
-                }
-
-                // If we found a duplicate support point we must exit to avoid cycling.
-                if (duplicate)
-                {
-                    break;
-                }
-
-                // New vertex is ok and needed.
-                ++simplex.m_count;
-            }
-
-            b2DistanceProxy.b2_gjkMaxIters = Math.Max(b2DistanceProxy.b2_gjkMaxIters, iter);
-
-            // Prepare output.
-            simplex.GetWitnessPoints(ref output.pointA, ref output.pointB);
-            output.distance = b2Math.b2Distance(output.pointA, output.pointB);
-            output.iterations = iter;
-
-            // Cache the simplex.
-            simplex.WriteCache(cache);
-
-            // Apply radii if requested.
-            if (input.useRadii)
-            {
-                float rA = proxyA.Radius;
-                float rB = proxyB.Radius;
-
-                if (output.distance > rA + rB && output.distance > b2Settings.b2_epsilon)
-                {
-                    // Shapes are still no overlapped.
-                    // Move the witness points to the outer surface.
-                    output.distance -= rA + rB;
-                    b2Vec2 normal = output.pointB - output.pointA;
-                    normal.Normalize();
-                    output.pointA += rA * normal;
-                    output.pointB -= rB * normal;
-                }
-                else
-                {
-                    // Shapes are overlapped when radii are considered.
-                    // Move the witness points to the middle.
-                    b2Vec2 p = 0.5f * (output.pointA + output.pointB);
-                    output.pointA = p;
-                    output.pointB = p;
-                    output.distance = 0.0f;
-                }
-            }
-        }
-    }
+				v.indexA = 0;
+				v.indexB = 0;
+				b2Vec2 wALocal = proxyA.GetVertex(0);
+				b2Vec2 wBLocal = proxyB.GetVertex(0);
+				v.wA = b2Math.b2Mul(transformA, wALocal);
+				v.wB = b2Math.b2Mul(transformB, wBLocal);
+				v.w = v.wB - v.wA;
+				m_count = 1;
+			}
+		}
+		
+		public void WriteCache(b2SimplexCache cache)
+		{
+			cache.metric = GetMetric();
+			cache.count = m_count;
+			b2SimplexVertex[] vertices = new b2SimplexVertex[] { m_v1, m_v2, m_v3 };
+			for (int i = 0; i < m_count; ++i)
+			{
+				cache.indexA[i] = (byte)(vertices[i].indexA);
+				cache.indexB[i] = (byte)(vertices[i].indexB);
+			}
+		}
+		
+		public b2Vec2 GetSearchDirection()
+		{
+			switch (m_count)
+			{
+			case 1:
+				return -m_v1.w;
+				
+			case 2:
+			{
+				b2Vec2 e12 = m_v2.w - m_v1.w;
+				float sgn = b2Math.b2Cross(e12, -m_v1.w);
+				if (sgn > 0.0f)
+				{
+					// Origin is left of e12.
+					return b2Math.b2Cross(1.0f, e12);
+				}
+				else
+				{
+					// Origin is right of e12.
+					return b2Math.b2Cross(e12, 1.0f);
+				}
+			}
+				
+			default:
+				Debug.Assert(false);
+				return b2Vec2_zero;
+			}
+		}
+		
+		public b2Vec2 GetClosestPoint()
+		{
+			switch (m_count)
+			{
+			case 0:
+				Debug.Assert(false);
+				return b2Vec2_zero;
+				
+			case 1:
+				return m_v1.w;
+				
+			case 2:
+				return m_v1.a * m_v1.w + m_v2.a * m_v2.w;
+				
+			case 3:
+				return b2Vec2_zero;
+				
+			default:
+				Debug.Assert(false);
+				return b2Vec2_zero;
+			}
+		}
+		
+		public void GetWitnessPoints(ref b2Vec2 pA, ref b2Vec2 pB)
+		{
+			switch (m_count)
+			{
+			case 0:
+				Debug.Assert(false);
+				break;
+				
+			case 1:
+				pA = m_v1.wA;
+				pB = m_v1.wB;
+				break;
+				
+			case 2:
+				pA = m_v1.a * m_v1.wA + m_v2.a * m_v2.wA;
+				pB = m_v1.a * m_v1.wB + m_v2.a * m_v2.wB;
+				break;
+				
+			case 3:
+				pA = m_v1.a * m_v1.wA + m_v2.a * m_v2.wA + m_v3.a * m_v3.wA;
+				pB = pA;
+				break;
+				
+			default:
+				Debug.Assert(false);
+				break;
+			}
+		}
+		
+		public float GetMetric()
+		{
+			switch (m_count)
+			{
+			case 0:
+				Debug.Assert(false);
+				return 0.0f;
+				
+			case 1:
+				return 0.0f;
+				
+			case 2:
+				return b2Math.b2Distance(m_v1.w, m_v2.w);
+				
+			case 3:
+				return b2Math.b2Cross(m_v2.w - m_v1.w, m_v3.w - m_v1.w);
+				
+			default:
+				Debug.Assert(false);
+				return 0.0f;
+			}
+		}
+		
+		
+		private b2SimplexVertex m_v1 = new b2SimplexVertex();
+		private b2SimplexVertex m_v2 = new b2SimplexVertex();
+		private b2SimplexVertex m_v3 = new b2SimplexVertex();
+		private int m_count;
+		
+		
+		// Solve a line segment using barycentric coordinates.
+		//
+		// p = a1 * w1 + a2 * w2
+		// a1 + a2 = 1
+		//
+		// The vector from the origin to the closest point on the line is
+		// perpendicular to the line.
+		// e12 = w2 - w1
+		// dot(p, e) = 0
+		// a1 * dot(w1, e) + a2 * dot(w2, e) = 0
+		//
+		// 2-by-2 linear system
+		// [1      1     ][a1] = [1]
+		// [w1.e12 w2.e12][a2] = [0]
+		//
+		// Define
+		// d12_1 =  dot(w2, e12)
+		// d12_2 = -dot(w1, e12)
+		// d12 = d12_1 + d12_2
+		//
+		// Solution
+		// a1 = d12_1 / d12
+		// a2 = d12_2 / d12
+		public void Solve2()
+		{
+			b2Vec2 w1 = m_v1.w;
+			b2Vec2 w2 = m_v2.w;
+			b2Vec2 e12 = w2 - w1;
+			
+			// w1 region
+			float d12_2 = -b2Math.b2Dot(w1, e12);
+			if (d12_2 <= 0.0f)
+			{
+				// a2 <= 0, so we clamp it to 0
+				m_v1.a = 1.0f;
+				m_count = 1;
+				return;
+			}
+			
+			// w2 region
+			float d12_1 = b2Math.b2Dot(w2, e12);
+			if (d12_1 <= 0.0f)
+			{
+				// a1 <= 0, so we clamp it to 0
+				m_v2.a = 1.0f;
+				m_count = 1;
+				m_v1 = m_v2;
+				return;
+			}
+			
+			// Must be in e12 region.
+			float inv_d12 = 1.0f / (d12_1 + d12_2);
+			m_v1.a = d12_1 * inv_d12;
+			m_v2.a = d12_2 * inv_d12;
+			m_count = 2;
+		}
+		
+		// Possible regions:
+		// - points[2]
+		// - edge points[0]-points[2]
+		// - edge points[1]-points[2]
+		// - inside the triangle
+		public void Solve3()
+		{
+			b2Vec2 w1 = m_v1.w;
+			b2Vec2 w2 = m_v2.w;
+			b2Vec2 w3 = m_v3.w;
+			
+			// Edge12
+			// [1      1     ][a1] = [1]
+			// [w1.e12 w2.e12][a2] = [0]
+			// a3 = 0
+			b2Vec2 e12 = w2 - w1;
+			float w1e12 = b2Math.b2Dot(w1, e12);
+			float w2e12 = b2Math.b2Dot(w2, e12);
+			float d12_1 = w2e12;
+			float d12_2 = -w1e12;
+			
+			// Edge13
+			// [1      1     ][a1] = [1]
+			// [w1.e13 w3.e13][a3] = [0]
+			// a2 = 0
+			b2Vec2 e13 = w3 - w1;
+			float w1e13 = b2Math.b2Dot(w1, e13);
+			float w3e13 = b2Math.b2Dot(w3, e13);
+			float d13_1 = w3e13;
+			float d13_2 = -w1e13;
+			
+			// Edge23
+			// [1      1     ][a2] = [1]
+			// [w2.e23 w3.e23][a3] = [0]
+			// a1 = 0
+			b2Vec2 e23 = w3 - w2;
+			float w2e23 = b2Math.b2Dot(w2, e23);
+			float w3e23 = b2Math.b2Dot(w3, e23);
+			float d23_1 = w3e23;
+			float d23_2 = -w2e23;
+			
+			// Triangle123
+			float n123 = b2Math.b2Cross(e12, e13);
+			
+			float d123_1 = n123 * b2Math.b2Cross(w2, w3);
+			float d123_2 = n123 * b2Math.b2Cross(w3, w1);
+			float d123_3 = n123 * b2Math.b2Cross(w1, w2);
+			
+			// w1 region
+			if (d12_2 <= 0.0f && d13_2 <= 0.0f)
+			{
+				m_v1.a = 1.0f;
+				m_count = 1;
+				return;
+			}
+			
+			// e12
+			if (d12_1 > 0.0f && d12_2 > 0.0f && d123_3 <= 0.0f)
+			{
+				float inv_d12 = 1.0f / (d12_1 + d12_2);
+				m_v1.a = d12_1 * inv_d12;
+				m_v2.a = d12_2 * inv_d12;
+				m_count = 2;
+				return;
+			}
+			
+			// e13
+			if (d13_1 > 0.0f && d13_2 > 0.0f && d123_2 <= 0.0f)
+			{
+				float inv_d13 = 1.0f / (d13_1 + d13_2);
+				m_v1.a = d13_1 * inv_d13;
+				m_v3.a = d13_2 * inv_d13;
+				m_count = 2;
+				m_v2 = m_v3;
+				return;
+			}
+			
+			// w2 region
+			if (d12_1 <= 0.0f && d23_2 <= 0.0f)
+			{
+				m_v2.a = 1.0f;
+				m_count = 1;
+				m_v1 = m_v2;
+				return;
+			}
+			
+			// w3 region
+			if (d13_1 <= 0.0f && d23_1 <= 0.0f)
+			{
+				m_v3.a = 1.0f;
+				m_count = 1;
+				m_v1 = m_v3;
+				return;
+			}
+			
+			// e23
+			if (d23_1 > 0.0f && d23_2 > 0.0f && d123_1 <= 0.0f)
+			{
+				float inv_d23 = 1.0f / (d23_1 + d23_2);
+				m_v2.a = d23_1 * inv_d23;
+				m_v3.a = d23_2 * inv_d23;
+				m_count = 2;
+				m_v1 = m_v3;
+				return;
+			}
+			
+			// Must be in triangle123
+			float inv_d123 = 1.0f / (d123_1 + d123_2 + d123_3);
+			m_v1.a = d123_1 * inv_d123;
+			m_v2.a = d123_2 * inv_d123;
+			m_v3.a = d123_3 * inv_d123;
+			m_count = 3;
+		}
+		
+		public void b2Distance(ref b2DistanceOutput output, b2SimplexCache cache, b2DistanceInput input)
+		{
+			++b2DistanceProxy.b2_gjkCalls;
+			
+			b2DistanceProxy proxyA = input.proxyA;
+			b2DistanceProxy proxyB = input.proxyB;
+			
+			b2Transform transformA = input.transformA;
+			b2Transform transformB = input.transformB;
+			
+			// Initialize the simplex.
+			b2Simplex simplex = new b2Simplex();
+			simplex.ReadCache(cache, proxyA, transformA, proxyB, transformB);
+			
+			// Get simplex vertices as an array.
+			b2SimplexVertex[] vertices = new b2SimplexVertex[] { simplex.m_v1, simplex.m_v2, simplex.m_v3 };
+			int k_maxIters = 20;
+			
+			// These store the vertices of the last simplex so that we
+			// can check for duplicates and prevent cycling.
+			int[] saveA = new int[3];
+			int[] saveB = new int[3];
+			int saveCount = 0;
+			
+			b2Vec2 closestPoint = simplex.GetClosestPoint();
+			float distanceSqr1 = closestPoint.LengthSquared();
+			float distanceSqr2 = distanceSqr1;
+			
+			// Main iteration loop.
+			int iter = 0;
+			while (iter < k_maxIters)
+			{
+				// Copy simplex so we can identify duplicates.
+				saveCount = simplex.m_count;
+				for (int i = 0; i < saveCount; ++i)
+				{
+					saveA[i] = vertices[i].indexA;
+					saveB[i] = vertices[i].indexB;
+				}
+				
+				switch (simplex.m_count)
+				{
+				case 1:
+					break;
+					
+				case 2:
+					simplex.Solve2();
+					break;
+					
+				case 3:
+					simplex.Solve3();
+					break;
+					
+				default:
+					Debug.Assert(false);
+					break;
+				}
+				
+				// If we have 3 points, then the origin is in the corresponding triangle.
+				if (simplex.m_count == 3)
+				{
+					break;
+				}
+				
+				// Compute closest point.
+				b2Vec2 p = simplex.GetClosestPoint();
+				distanceSqr2 = p.LengthSquared();
+				
+				// Ensure progress
+				if (distanceSqr2 >= distanceSqr1)
+				{
+					//break;
+				}
+				distanceSqr1 = distanceSqr2;
+				
+				// Get search direction.
+				b2Vec2 d = simplex.GetSearchDirection();
+				
+				// Ensure the search direction is numerically fit.
+				if (d.LengthSquared() < b2Settings.b2_epsilon * b2Settings.b2_epsilon)
+				{
+					// The origin is probably contained by a line segment
+					// or triangle. Thus the shapes are overlapped.
+					
+					// We can't return zero here even though there may be overlap.
+					// In case the simplex is a point, segment, or triangle it is difficult
+					// to determine if the origin is contained in the CSO or very close to it.
+					break;
+				}
+				
+				// Compute a tentative new simplex vertex using support points.
+				b2SimplexVertex vertex = vertices[simplex.m_count];
+				vertex.indexA = proxyA.GetSupport(b2Math.b2MulT(transformA.q, -d));
+				vertex.wA = b2Math.b2Mul(transformA, proxyA.GetVertex(vertex.indexA));
+				//                b2Vec2 wBLocal = new b2Vec2();
+				vertex.indexB = proxyB.GetSupport(b2Math.b2MulT(transformB.q, d));
+				vertex.wB = b2Math.b2Mul(transformB, proxyB.GetVertex(vertex.indexB));
+				vertex.w = vertex.wB - vertex.wA;
+				
+				// Iteration count is equated to the number of support point calls.
+				++iter;
+				++b2DistanceProxy.b2_gjkIters;
+				
+				// Check for duplicate support points. This is the main termination criteria.
+				bool duplicate = false;
+				for (int i = 0; i < saveCount; ++i)
+				{
+					if (vertex.indexA == saveA[i] && vertex.indexB == saveB[i])
+					{
+						duplicate = true;
+						break;
+					}
+				}
+				
+				// If we found a duplicate support point we must exit to avoid cycling.
+				if (duplicate)
+				{
+					break;
+				}
+				
+				// New vertex is ok and needed.
+				++simplex.m_count;
+			}
+			
+			b2DistanceProxy.b2_gjkMaxIters = Math.Max(b2DistanceProxy.b2_gjkMaxIters, iter);
+			
+			// Prepare output.
+			simplex.GetWitnessPoints(ref output.pointA, ref output.pointB);
+			output.distance = b2Math.b2Distance(output.pointA, output.pointB);
+			output.iterations = iter;
+			
+			// Cache the simplex.
+			simplex.WriteCache(cache);
+			
+			// Apply radii if requested.
+			if (input.useRadii)
+			{
+				float rA = proxyA.Radius;
+				float rB = proxyB.Radius;
+				
+				if (output.distance > rA + rB && output.distance > b2Settings.b2_epsilon)
+				{
+					// Shapes are still no overlapped.
+					// Move the witness points to the outer surface.
+					output.distance -= rA + rB;
+					b2Vec2 normal = output.pointB - output.pointA;
+					normal.Normalize();
+					output.pointA += rA * normal;
+					output.pointB -= rB * normal;
+				}
+				else
+				{
+					// Shapes are overlapped when radii are considered.
+					// Move the witness points to the middle.
+					b2Vec2 p = 0.5f * (output.pointA + output.pointB);
+					output.pointA = p;
+					output.pointB = p;
+					output.distance = 0.0f;
+				}
+			}
+		}
+	}
 }
