--- conflicted
+++ resolved
@@ -23,11 +23,6 @@
     public struct b2FixtureDef
     {
 
-<<<<<<< HEAD
-//        public static b2FixtureDef Default = b2FixtureDef.Create();
-
-=======
->>>>>>> 5b416718
         public void Defaults() 
         {
             shape = null;
