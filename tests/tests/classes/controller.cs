using System;
using System.Collections.Generic;
using System.Linq;
using System.Text;
using Cocos2D;
using tests.Clipping;
using tests.FontTest;
using tests.Extensions;
using tests.classes.tests.Box2DTestBet;

namespace tests
{
    public class TestController : CCLayer
    {
        static int LINE_SPACE = 40;
        static CCPoint s_tCurPos = new CCPoint(0.0f, 0.0f);
        private CCGamePadButtonDelegate _GamePadButtonDelegate;
        private CCGamePadDPadDelegate _GamePadDPadDelegate;
        private List<CCMenuItem> _Items = new List<CCMenuItem>();
        private int _CurrentItemIndex = 0;
        private CCSprite _menuIndicator;

        public TestController()
        {
            // add close menu
            var pCloseItem = new CCMenuItemImage(TestResource.s_pPathClose, TestResource.s_pPathClose, closeCallback);
            var pMenu = new CCMenu(pCloseItem);
            var s = CCDirector.SharedDirector.WinSize;
#if !XBOX && !OUYA
            TouchEnabled = true;
#else
            GamePadEnabled = true;
			KeypadEnabled = true;
#endif
#if WINDOWS || WINDOWSGL || MONOMAC
			GamePadEnabled = true;
#endif

            pMenu.Position = CCPoint.Zero;
            pCloseItem.Position = new CCPoint(s.Width - 30, s.Height - 30);
#if !PSM && !WINDOWS_PHONE
#if NETFX_CORE
            CCLabelTTF versionLabel = new CCLabelTTF("v" + this.GetType().GetAssemblyName().Version.ToString(), "arial", 12);
#else
            CCLabelTTF versionLabel = new CCLabelTTF("v" + this.GetType().Assembly.GetName().Version.ToString(), "arial", 12);
#endif
            versionLabel.Position = new CCPoint(versionLabel.ContentSizeInPixels.Width/2f, s.Height - 18f);
            versionLabel.HorizontalAlignment = CCTextAlignment.Left;
            AddChild(versionLabel, 20000);
#endif
            // add menu items for tests
            m_pItemMenu = new CCMenu();
            for (int i = 0; i < (int)(TestCases.TESTS_COUNT); ++i)
            {
                var label = new CCLabelTTF(Tests.g_aTestNames[i], "arial", 24);
                var pMenuItem = new CCMenuItemLabel(label, menuCallback);

                pMenuItem.UserData = i;
                m_pItemMenu.AddChild(pMenuItem, 10000);
#if XBOX || OUYA
                pMenuItem.Position = new CCPoint(s.Width / 2, -(i + 1) * LINE_SPACE);
#else
                pMenuItem.Position = new CCPoint(s.Width / 2, (s.Height - (i + 1) * LINE_SPACE));
#endif
                _Items.Add(pMenuItem);
            }

            m_pItemMenu.ContentSize = new CCSize(s.Width, ((int)TestCases.TESTS_COUNT + 1) * LINE_SPACE);
#if XBOX || OUYA
            CCSprite sprite = new CCSprite("Images/aButton");
            AddChild(sprite, 10001);
            _menuIndicator = sprite;
            // Center the menu on the first item so that it is 
            // in the center of the screen
            _HomePosition = new CCPoint(0f, s.Height / 2f + LINE_SPACE / 2f);
            _LastPosition = new CCPoint(0f, _HomePosition.Y - (_Items.Count - 1) * LINE_SPACE);

#else
            _HomePosition = s_tCurPos;
#endif
            m_pItemMenu.Position = _HomePosition;
            AddChild(m_pItemMenu);

            AddChild(pMenu, 1);

            _GamePadDPadDelegate = new CCGamePadDPadDelegate(MyOnGamePadDPadUpdate);
            _GamePadButtonDelegate = new CCGamePadButtonDelegate(MyOnGamePadButtonUpdate);

            // set the first one to have the selection highlight
            _CurrentItemIndex = 0;
            SelectMenuItem();
        }

        private CCPoint _HomePosition;
        private CCPoint _LastPosition;

        private void SelectMenuItem()
        {
            _Items[_CurrentItemIndex].Selected();
            if (_menuIndicator != null)
            {
                _menuIndicator.Position = new CCPoint(
                    m_pItemMenu.Position.X + _Items[_CurrentItemIndex].Position.X - _Items[_CurrentItemIndex].ContentSizeInPixels.Width / 2f - _menuIndicator.ContentSizeInPixels.Width / 2f - 5f,
                    m_pItemMenu.Position.Y + _Items[_CurrentItemIndex].Position.Y
                    );
            }
        }

        private void NextMenuItem() 
        {
            _Items[_CurrentItemIndex].Unselected();
            _CurrentItemIndex = (_CurrentItemIndex + 1) % _Items.Count;
            CCSize winSize = CCDirector.SharedDirector.WinSize;
            m_pItemMenu.Position = (new CCPoint(0, _HomePosition.Y + _CurrentItemIndex * LINE_SPACE));
            s_tCurPos = m_pItemMenu.Position;
            SelectMenuItem();
        }
        private void PreviousMenuItem() 
        {
            _Items[_CurrentItemIndex].Unselected();
            _CurrentItemIndex--;
            if(_CurrentItemIndex < 0) {
                _CurrentItemIndex = _Items.Count - 1;
            }
            CCSize winSize = CCDirector.SharedDirector.WinSize;
            m_pItemMenu.Position = (new CCPoint(0, _HomePosition.Y + _CurrentItemIndex * LINE_SPACE));
            s_tCurPos = m_pItemMenu.Position;
            SelectMenuItem();
        }
        public override void OnExit()
        {
            base.OnExit();
            CCApplication.SharedApplication.GamePadDPadUpdate -= _GamePadDPadDelegate;
            CCApplication.SharedApplication.GamePadButtonUpdate -= _GamePadButtonDelegate;
        }
        public override void OnEnter()
        {
            base.OnEnter();
            CCApplication.SharedApplication.GamePadDPadUpdate += _GamePadDPadDelegate;
            CCApplication.SharedApplication.GamePadButtonUpdate += _GamePadButtonDelegate;
        }

        private bool _aButtonWasPressed = false;

        private void MyOnGamePadButtonUpdate(CCGamePadButtonStatus backButton, CCGamePadButtonStatus startButton, CCGamePadButtonStatus systemButton, CCGamePadButtonStatus aButton, CCGamePadButtonStatus bButton, CCGamePadButtonStatus xButton, CCGamePadButtonStatus yButton, CCGamePadButtonStatus leftShoulder, CCGamePadButtonStatus rightShoulder, Microsoft.Xna.Framework.PlayerIndex player)
        {
            if (aButton == CCGamePadButtonStatus.Pressed)
            {
                _aButtonWasPressed = true;
            }
            else if (aButton == CCGamePadButtonStatus.Released && _aButtonWasPressed)
            {
                // Select the menu
                _Items[_CurrentItemIndex].Activate();
                _Items[_CurrentItemIndex].Unselected();
            }
        }

        private long _FirstTicks;
        private bool _bDownPress = false;
        private bool _bUpPress = false;

        private void MyOnGamePadDPadUpdate(CCGamePadButtonStatus leftButton, CCGamePadButtonStatus upButton, CCGamePadButtonStatus rightButton, CCGamePadButtonStatus downButton, Microsoft.Xna.Framework.PlayerIndex player)
        {
            // Down and Up only
            if (downButton == CCGamePadButtonStatus.Pressed)
            {
                if (_FirstTicks == 0L)
                {
                    _FirstTicks = DateTime.Now.Ticks;
                    _bDownPress = true;
                }
            }
            else if (downButton == CCGamePadButtonStatus.Released && _FirstTicks > 0L && _bDownPress)
            {
                _FirstTicks = 0L;
                NextMenuItem();
                _bDownPress = false;
            }
            if (upButton == CCGamePadButtonStatus.Pressed)
            {
                if (_FirstTicks == 0L)
                {
                    _FirstTicks = DateTime.Now.Ticks;
                    _bUpPress = true;
                }
            }
            else if (upButton == CCGamePadButtonStatus.Released && _FirstTicks > 0L && _bUpPress)
            {
                _FirstTicks = 0L;
                PreviousMenuItem();
                _bUpPress = false;
            }
        }

        ~TestController()
        {
        }

        public void menuCallback(object pSender)
        {
            // get the userdata, it's the index of the menu item clicked
            CCMenuItem pMenuItem = (CCMenuItem)(pSender);
            int nIdx = (int)pMenuItem.UserData;

            // create the test scene and run it
            TestScene pScene = CreateTestScene(nIdx);
            if (pScene != null)
            {
                CCApplication.SharedApplication.GamePadDPadUpdate -= _GamePadDPadDelegate;
                CCApplication.SharedApplication.GamePadButtonUpdate -= _GamePadButtonDelegate;
                pScene.runThisTest();
            }
        }

        public void closeCallback(object pSender)
        {
            CCDirector.SharedDirector.End();
            CCApplication.SharedApplication.Game.Exit();
        }

        public override void TouchesBegan(List<CCTouch> pTouches)
        {
            CCTouch touch = pTouches.FirstOrDefault();

            m_tBeginPos = touch.LocationInView;
            m_tBeginPos = CCDirector.SharedDirector.ConvertToGl(m_tBeginPos);
        }

        public override void TouchesMoved(List<CCTouch> pTouches)
        {
            CCTouch touch = pTouches.FirstOrDefault();

            CCPoint touchLocation = touch.LocationInView;
            touchLocation = CCDirector.SharedDirector.ConvertToGl(touchLocation);
            float nMoveY = touchLocation.Y - m_tBeginPos.Y;

            CCPoint curPos = m_pItemMenu.Position;
            CCPoint nextPos = new CCPoint(curPos.X, curPos.Y + nMoveY);
            CCSize winSize = CCDirector.SharedDirector.WinSize;
            if (nextPos.Y < 0.0f)
            {
                m_pItemMenu.Position = new CCPoint(0, 0);
                return;
            }

            if (nextPos.Y > (((int)TestCases.TESTS_COUNT + 1) * LINE_SPACE - winSize.Height))
            {
                m_pItemMenu.Position = (new CCPoint(0, (((int)TestCases.TESTS_COUNT + 1) * LINE_SPACE - winSize.Height)));
                return;
            }

            m_pItemMenu.Position = nextPos;
            m_tBeginPos = touchLocation;
            s_tCurPos = nextPos;
        }

        public static TestScene CreateTestScene(int nIdx)
        {
            CCDirector.SharedDirector.PurgeCachedData();

            TestScene pScene = null;

            switch (nIdx)
            {
                case (int)TestCases.TEST_ACTIONS:
                    pScene = new ActionsTestScene(); break;
                case (int)TestCases.TEST_TRANSITIONS:
                    pScene = new TransitionsTestScene(); break;
                case (int)TestCases.TEST_PROGRESS_ACTIONS:
                    pScene = new ProgressActionsTestScene(); break;
                case (int)TestCases.TEST_EFFECTS:
                    pScene = new EffectTestScene(); break;
                case (int)TestCases.TEST_CLICK_AND_MOVE:
                    pScene = new ClickAndMoveTest(); break;
                case (int)TestCases.TEST_ROTATE_WORLD:
                    pScene = new RotateWorldTestScene(); break;
                case (int)TestCases.TEST_PARTICLE:
                    pScene = new ParticleTestScene(); break;
                case (int)TestCases.TEST_EASE_ACTIONS:
                    pScene = new EaseActionsTestScene(); break;
                case (int)TestCases.TEST_MOTION_STREAK:
                    pScene = new MotionStreakTestScene(); break;
                case (int)TestCases.TEST_DRAW_PRIMITIVES:
                    pScene = new DrawPrimitivesTestScene(); break;
                case (int)TestCases.TEST_COCOSNODE:
                    pScene = new CocosNodeTestScene(); break;
                case (int)TestCases.TEST_TOUCHES:
                    pScene = new PongScene(); break;
                case (int)TestCases.TEST_MENU:
                    pScene = new MenuTestScene(); break;
                case (int)TestCases.TEST_ACTION_MANAGER:
                    pScene = new ActionManagerTestScene(); break;
                case (int)TestCases.TEST_LAYER:
                    pScene = new LayerTestScene(); break;
                case (int)TestCases.TEST_SCENE:
                    pScene = new SceneTestScene(); break;
                case (int)TestCases.TEST_PARALLAX:
                    pScene = new ParallaxTestScene(); break;
                case (int)TestCases.TEST_TILE_MAP:
                    pScene = new TileMapTestScene(); break;
                case (int)TestCases.TEST_INTERVAL:
                    pScene = new IntervalTestScene(); break;
                //    case TEST_CHIPMUNK:
                //#if (CC_TARGET_PLATFORM != CC_PLATFORM_AIRPLAY)
                //        pScene = new ChipmunkTestScene(); break;
                //#else
                //#ifdef AIRPLAYUSECHIPMUNK
                //#if	(AIRPLAYUSECHIPMUNK == 1)
                //        pScene = new ChipmunkTestScene(); break;
                //#endif
                //#endif
                //#endif
                case (int)TestCases.TEST_LABEL:
                    pScene = new AtlasTestScene(); break;
                    case (int)TestCases.TEST_TEXT_INPUT:
                        pScene = new TextInputTestScene(); break;
                case (int)TestCases.TEST_SPRITE:
                    pScene = new SpriteTestScene(); break;
                case (int)TestCases.TEST_SCHEDULER:
                    pScene = new SchedulerTestScene(); break;
                case (int)TestCases.TEST_RENDERTEXTURE:
                    pScene = new RenderTextureScene(); break;
                case (int)TestCases.TEST_TEXTURE2D:
                    pScene = new TextureTestScene(); break;
                case (int)TestCases.TEST_BOX2D:
                    pScene = new Box2DTestScene(); break;
                case (int)TestCases.TEST_BOX2DBED:
                         pScene = new Box2dTestBedScene(); break;
                case (int)TestCases.TEST_EFFECT_ADVANCE:
                    pScene = new EffectAdvanceScene(); break;
                case (int)TestCases.TEST_ACCELEROMRTER:
                    pScene = new AccelerometerTestScene(); break;
                //    case TEST_KEYPAD:
                //        pScene = new KeypadTestScene(); break;
                case (int)TestCases.TEST_COCOSDENSHION:
                    pScene = new CocosDenshionTestScene(); break;
                case (int)TestCases.TEST_PERFORMANCE:
                    pScene = new PerformanceTestScene(); break;
                case (int)TestCases.TEST_ZWOPTEX:
                    pScene = new ZwoptexTestScene(); break;
                //#if (CC_TARGET_PLATFORM != CC_PLATFORM_AIRPLAY)
                //    case TEST_CURL:
                //        pScene = new CurlTestScene(); break;
                //case (int)TestCases.TEST_USERDEFAULT:
                //    pScene = new UserDefaultTestScene(); break;
                //#endif
                //    case TEST_BUGS:
                //        pScene = new BugsTestScene(); break;
                //#if (CC_TARGET_PLATFORM != CC_PLATFORM_AIRPLAY)
                
                case (int)TestCases.TEST_FONTS:
                        pScene = new FontTestScene(); break;
<<<<<<< HEAD
#if IPHONE || IOS || MONOMAC || WINDOWSGL || WINDOWS || (ANDROID && !OUYA)
				case (int)TestCases.TEST_SYSTEM_FONTS:
					pScene = new SystemFontTestScene(); break;                
=======
#if IPHONE || IOS || MONOMAC || WINDOWSGL || WINDOWS || (ANDROID && !OUYA) || NETFX_CORE
                case (int)TestCases.TEST_SYSTEM_FONTS:
                    pScene = new SystemFontTestScene(); break;
>>>>>>> 91c6ebec
#endif
                //    case TEST_CURRENT_LANGUAGE:
                //        pScene = new CurrentLanguageTestScene(); break;
                //        break;
                //#endif
                case (int)TestCases.TEST_CLIPPINGNODE:
                        pScene = new ClippingNodeTestScene();
                        break;

                case (int)TestCases.TEST_EXTENSIONS:
                        pScene = new ExtensionsTestScene();
                        break;
                case (int)TestCases.TEST_ORIENTATION:
                        pScene = new OrientationTestScene();
                        break;
                default:
                    break;
            }

            return pScene;
        }

        private CCPoint m_tBeginPos;
        private CCMenu m_pItemMenu;
    }
}<|MERGE_RESOLUTION|>--- conflicted
+++ resolved
@@ -351,15 +351,9 @@
                 
                 case (int)TestCases.TEST_FONTS:
                         pScene = new FontTestScene(); break;
-<<<<<<< HEAD
-#if IPHONE || IOS || MONOMAC || WINDOWSGL || WINDOWS || (ANDROID && !OUYA)
-				case (int)TestCases.TEST_SYSTEM_FONTS:
-					pScene = new SystemFontTestScene(); break;                
-=======
 #if IPHONE || IOS || MONOMAC || WINDOWSGL || WINDOWS || (ANDROID && !OUYA) || NETFX_CORE
                 case (int)TestCases.TEST_SYSTEM_FONTS:
                     pScene = new SystemFontTestScene(); break;
->>>>>>> 91c6ebec
 #endif
                 //    case TEST_CURRENT_LANGUAGE:
                 //        pScene = new CurrentLanguageTestScene(); break;
