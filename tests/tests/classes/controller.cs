--- conflicted
+++ resolved
@@ -12,13 +12,10 @@
 {
     public class TestController : CCLayer
     {
-<<<<<<< HEAD
+        const int MENU_ITEM_Z_ORDER = 10000;
+
         static int LINE_SPACE = 70;
-        static CCPoint curPos = new CCPoint(0.0f, 0.0f);
-=======
-        static int LINE_SPACE = 40;
         static CCPoint curPos = CCPoint.Zero;
->>>>>>> 3b7eae0a
 
         int currentItemIndex = 0;
         CCPoint homePosition;
@@ -34,8 +31,6 @@
 
         CCMenu closeMenu;
         CCMenuItem closeMenuItem;
-
-		const int MENU_ITEM_Z_ORDER = 10000;
 
 
         #region Constructors
@@ -290,16 +285,16 @@
 
             curPos = testListMenu.Position;
             CCPoint nextPos = new CCPoint(curPos.X, curPos.Y + nMoveY);
-            CCSize winSize = Scene.VisibleBoundsWorldspace.Size;
+            CCRect visibleBounds = Scene.VisibleBoundsWorldspace;
             if (nextPos.Y < 0.0f)
             {
                 testListMenu.Position = new CCPoint(0, 0);
                 return;
             }
 
-            if (nextPos.Y > (((int)TestCases.TESTS_COUNT + 1) * LINE_SPACE - CCVisibleRect.VisibleRect.Size.Height))
-            {
-                testListMenu.Position = (new CCPoint(0, (((int)TestCases.TESTS_COUNT + 1) * LINE_SPACE - CCVisibleRect.VisibleRect.Size.Height)));
+            if (nextPos.Y > (((int)TestCases.TESTS_COUNT + 1) * LINE_SPACE - visibleBounds.Size.Height))
+            {
+                testListMenu.Position = (new CCPoint(0, (((int)TestCases.TESTS_COUNT + 1) * LINE_SPACE - visibleBounds.Size.Height)));
                 return;
             }
 
@@ -315,13 +310,9 @@
             // https://github.com/mono/MonoGame/issues/2276
             var delta = mouseEvent.ScrollY;
 
-<<<<<<< HEAD
-            CCSize winSize = Scene.VisibleBoundsWorldspace.Size;
+            CCRect visibleBounds = Scene.VisibleBoundsWorldspace;
             var curPos = testListMenu.Position;
-=======
-            CCSize winSize = Director.WindowSizeInPoints;
-            curPos = testListMenu.Position;
->>>>>>> 3b7eae0a
+
             var nextPos = curPos;
             nextPos.Y += (delta) / LINE_SPACE;
 
@@ -331,16 +322,17 @@
                 return;
             }
 
-            if (nextPos.Y > (((int)TestCases.TESTS_COUNT + 1) * LINE_SPACE - CCVisibleRect.VisibleRect.Size.Height))
-            {
-                testListMenu.Position = (new CCPoint(0, (((int)TestCases.TESTS_COUNT + 1) * LINE_SPACE - CCVisibleRect.VisibleRect.Size.Height)));
+            if (nextPos.Y > (((int)TestCases.TESTS_COUNT + 1) * LINE_SPACE - visibleBounds.Size.Height))
+            {
+                testListMenu.Position = (new CCPoint(0, (((int)TestCases.TESTS_COUNT + 1) * LINE_SPACE - visibleBounds.Size.Height)));
                 return;
             }
 
             testListMenu.Position = nextPos;
             curPos   = nextPos;
         }
-       #endregion Event handling
+
+        #endregion Event handling
 
 
         public static TestScene CreateTestScene(int index)
