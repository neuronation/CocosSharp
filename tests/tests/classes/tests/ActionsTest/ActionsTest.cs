using System;
using System.Collections.Generic;
using CocosSharp;

namespace tests
{
    public enum ActionTest
    {
        ACTION_MANUAL_LAYER = 0,
        ACTION_MOVE_LAYER,
        ACTION_SCALE_LAYER,
        ACTION_ROTATE_LAYER,
        ACTION_SKEW_LAYER,
        ACTION_ROTATIONAL_SKEW_LAYER,
        ACTION_COMPARISON_SKEW_LAYER,
        ACTION_SKEWROTATE_LAYER,
        ACTION_JUMP_LAYER,
        ACTION_CARDINALSPLINE_LAYER,
        ACTION_CATMULLROM_LAYER,
        ACTION_BEZIER_LAYER,
        ACTION_BLINK_LAYER,
        ACTION_FADE_LAYER,
        ACTION_TINT_LAYER,
        ACTION_ANIMATE_LAYER,
        ACTION_SEQUENCE_LAYER,
        ACTION_SEQUENCE2_LAYER,
        ACTION_SPAWN_LAYER,
        ACTION_REVERSE,
        ACTION_DELAYTIME_LAYER,
        ACTION_REPEAT_LAYER,
        ACTION_REPEATEFOREVER_LAYER,
        ACTION_ROTATETOREPEATE_LAYER,
        ACTION_ROTATEJERK_LAYER,
        ACTION_CALLFUNC_LAYER,
        ACTION_CALLFUNCND_LAYER,
        ACTION_REVERSESEQUENCE_LAYER,
        ACTION_REVERSESEQUENCE2_LAYER,
        ACTION_RemoveSelfActions,
        ACTION_ORBIT_LAYER,
        ACTION_FLLOW_LAYER,
        ACTION_TARGETED_LAYER,
        PAUSERESUMEACTIONS_LAYER,
        ACTION_ISSUE1305_LAYER,
        ACTION_ISSUE1305_2_LAYER,
        ACTION_ISSUE1288_LAYER,
        ACTION_ISSUE1288_2_LAYER,
        ACTION_ISSUE1327_LAYER,
        ACTION_ISSUE1389_LAYER,
        ACTION_ActionMoveStacked,
        ACTION_ActionMoveJumpStacked,
        ACTION_ActionMoveBezierStacked,
        ACTION_ActionCatmullRomStacked,
        ACTION_ActionCardinalSplineStacked,
        ACTION_PARALLEL,
        ACTION_LAYER_COUNT
    };


    // the class inherit from TestScene
    // every Scene each test used must inherit from TestScene,
    // make sure the test have the menu item for back to main menu
    public class ActionsTestScene : TestScene
    {
        static int actionIdx = -1;

        public static CCLayer CreateLayer(int index)
        {
            CCLayer layer = null;

            switch (index)
            {
                case (int) ActionTest.ACTION_MANUAL_LAYER:
                    layer = new ActionManual();
                    break;
                case (int) ActionTest.ACTION_MOVE_LAYER:
                    layer = new ActionMove();
                    break;
                case (int) ActionTest.ACTION_SCALE_LAYER:
                    layer = new ActionScale();
                    break;
                case (int) ActionTest.ACTION_ROTATE_LAYER:
                    layer = new ActionRotate();
                    break;
                case (int) ActionTest.ACTION_SKEW_LAYER:
                    layer = new ActionSkew();
                    break;
                case (int) ActionTest.ACTION_ROTATIONAL_SKEW_LAYER:
                    layer = new ActionRotationalSkew();
                    break;
                case (int) ActionTest.ACTION_COMPARISON_SKEW_LAYER:
                    layer = new ActionRotationalSkewVSStandardSkew();
                    break;
                case (int) ActionTest.ACTION_SKEWROTATE_LAYER:
                    layer = new ActionSkewRotateScale();
                    break;
                case (int) ActionTest.ACTION_JUMP_LAYER:
                    layer = new ActionJump();
                    break;
                case (int) ActionTest.ACTION_BEZIER_LAYER:
                    layer = new ActionBezier();
                    break;
                case (int) ActionTest.ACTION_BLINK_LAYER:
                    layer = new ActionBlink();
                    break;
                case (int) ActionTest.ACTION_FADE_LAYER:
                    layer = new ActionFade();
                    break;
                case (int) ActionTest.ACTION_TINT_LAYER:
                    layer = new ActionTint();
                    break;
                case (int) ActionTest.ACTION_ANIMATE_LAYER:
                    layer = new ActionAnimate();
                    break;
                case (int) ActionTest.ACTION_SEQUENCE_LAYER:
                    layer = new ActionSequence();
                    break;
                case (int) ActionTest.ACTION_SEQUENCE2_LAYER:
                    layer = new ActionSequence2();
                    break;
                case (int) ActionTest.ACTION_SPAWN_LAYER:
                    layer = new ActionSpawn();
                    break;
                case (int) ActionTest.ACTION_REVERSE:
                    layer = new ActionReverse();
                    break;
                case (int) ActionTest.ACTION_DELAYTIME_LAYER:
                    layer = new ActionDelayTime();
                    break;
                case (int) ActionTest.ACTION_REPEAT_LAYER:
                    layer = new ActionRepeat();
                    break;
                case (int) ActionTest.ACTION_REPEATEFOREVER_LAYER:
                    layer = new ActionRepeatForever();
                    break;
                case (int) ActionTest.ACTION_ROTATETOREPEATE_LAYER:
                    layer = new ActionRotateToRepeat();
                    break;
                case (int) ActionTest.ACTION_ROTATEJERK_LAYER:
                    layer = new ActionRotateJerk();
                    break;
                case (int) ActionTest.ACTION_CALLFUNC_LAYER:
                    layer = new ActionCallFunc();
                    break;
                case (int) ActionTest.ACTION_CALLFUNCND_LAYER:
                    layer = new ActionCallFuncND();
                    break;
                case (int) ActionTest.ACTION_REVERSESEQUENCE_LAYER:
                    layer = new ActionReverseSequence();
                    break;
                case (int) ActionTest.ACTION_REVERSESEQUENCE2_LAYER:
                    layer = new ActionReverseSequence2();
                    break;
                case (int)ActionTest.ACTION_RemoveSelfActions:
                    layer = new RemoveSelfActions();
                    break;
                case (int) ActionTest.ACTION_ORBIT_LAYER:
                    layer = new ActionOrbit();
                    break;
                case (int) ActionTest.ACTION_FLLOW_LAYER:
                    layer = new ActionFollow();
                    break;
                case (int) ActionTest.ACTION_TARGETED_LAYER:
                    layer = new ActionTargeted();
                    break;
                case (int) ActionTest.ACTION_ISSUE1305_LAYER:
                    layer = new Issue1305();
                    break;
                case (int) ActionTest.ACTION_ISSUE1305_2_LAYER:
                    layer = new Issue1305_2();
                    break;
                case (int) ActionTest.ACTION_ISSUE1288_LAYER:
                    layer = new Issue1288();
                    break;
                case (int) ActionTest.ACTION_ISSUE1288_2_LAYER:
                    layer = new Issue1288_2();
                    break;
                case (int) ActionTest.ACTION_ISSUE1327_LAYER:
                    layer = new Issue1327();
                    break;
                case (int)ActionTest.ACTION_ISSUE1389_LAYER:
                    layer = new Issue1389();
                    break;
                case (int) ActionTest.ACTION_CARDINALSPLINE_LAYER:
                    layer = new ActionCardinalSpline();
                    break;
                case (int) ActionTest.ACTION_CATMULLROM_LAYER:
                    layer = new ActionCatmullRom();
                    break;
                case (int) ActionTest.PAUSERESUMEACTIONS_LAYER:
                    layer = new PauseResumeActions();
                    break;
                case (int)ActionTest.ACTION_ActionMoveStacked:
                    layer = new ActionMoveStacked();
                    break;
                case (int)ActionTest.ACTION_ActionMoveJumpStacked:
                    layer = new ActionMoveJumpStacked();
                    break;
                case (int)ActionTest.ACTION_ActionMoveBezierStacked:
                    layer = new ActionMoveBezierStacked();
                    break;
                case (int)ActionTest.ACTION_ActionCatmullRomStacked:
                    layer = new ActionCatmullRomStacked();
                    break;
                case (int)ActionTest.ACTION_ActionCardinalSplineStacked:
                    layer = new ActionCardinalSplineStacked();
                    break;
                case (int)ActionTest.ACTION_PARALLEL:
                    layer = new ActionParallel();
                    break;
                default:
                    break;
            }

            return layer;
        }

        public static CCLayer NextAction()
        {
            ++actionIdx;
            actionIdx = actionIdx % (int) ActionTest.ACTION_LAYER_COUNT;

            var layer = CreateLayer(actionIdx);

            return layer;
        }

        public static CCLayer BackAction()
        {
            --actionIdx;
            if (actionIdx < 0)
                actionIdx += (int) ActionTest.ACTION_LAYER_COUNT;

            var layer = CreateLayer(actionIdx);

            return layer;
        }

        public static CCLayer RestartAction()
        {
            var layer = CreateLayer(actionIdx);

            return layer;
        }

        protected override void NextTestCase()
        {
            NextAction();
        }

        protected override void PreviousTestCase()
        {
            BackAction();
        }

        protected override void RestTestCase()
        {
            RestartAction();
        }

        public override void runThisTest()
        {
            actionIdx = -1;
            AddChild(NextAction());

            Director.ReplaceScene(this);
        }
    }


    public class ActionsDemo : TestNavigationLayer
    {
        protected CCSprite Grossini;
        protected CCSprite Kathia;
        protected CCSprite Tamara;


        #region Properties

        public override string Title
        {
            get { return "ActionsTest"; }
        }

        #endregion Properties


        #region Constructors

        public ActionsDemo()
        {
            Grossini = new CCSprite(TestResource.s_pPathGrossini);
            Tamara = new CCSprite(TestResource.s_pPathSister1);
            Kathia = new CCSprite(TestResource.s_pPathSister2);

            AddChild(Grossini, 1);
            AddChild(Tamara, 2);
            AddChild(Kathia, 3);
        }

        #endregion Constructors


        #region Setup content

        public override void OnEnter()
        {
            base.OnEnter(); 
            CCSize windowSize = Scene.VisibleBoundsWorldspace.Size;

            Grossini.Position = new CCPoint(windowSize.Width / 2, windowSize.Height / 3);
            Tamara.Position = new CCPoint(windowSize.Width / 2, 2 * windowSize.Height / 3);
            Kathia.Position = new CCPoint(windowSize.Width / 2, windowSize.Height / 2);
        }
            
        #endregion Setup content


        #region Callbacks

        public override void RestartCallback(object sender)
        {
            var s = new ActionsTestScene();
            s.AddChild(ActionsTestScene.RestartAction());
            Director.ReplaceScene(s);
        }

        public override void NextCallback(object sender)
        {
            var s = new ActionsTestScene();
            s.AddChild(ActionsTestScene.NextAction());
            Director.ReplaceScene(s);
        }

        public override void BackCallback(object sender)
        {
            var s = new ActionsTestScene();
            s.AddChild(ActionsTestScene.BackAction());
            Director.ReplaceScene(s);
        }

        #endregion Callbacks


        protected void CenterSprites(uint numberOfSprites)
        {
            var s = Scene.VisibleBoundsWorldspace.Size;

            if (numberOfSprites == 0)
            {
                Tamara.Visible = false;
                Kathia.Visible = false;
                Grossini.Visible = false;
            }
            else if (numberOfSprites == 1)
            {
                Tamara.Visible = false;
                Kathia.Visible = false;
                Grossini.Position = new CCPoint(s.Width / 2, s.Height / 2);
            }
            else if (numberOfSprites == 2)
            {
                Kathia.Position = new CCPoint(s.Width / 3, s.Height / 2);
                Tamara.Position = new CCPoint(2 * s.Width / 3, s.Height / 2);
                Grossini.Visible = false;
            }
            else if (numberOfSprites == 3)
            {
                Grossini.Position = new CCPoint(s.Width / 2, s.Height / 2);
                Tamara.Position = new CCPoint(s.Width / 4, s.Height / 2);
                Kathia.Position = new CCPoint(3 * s.Width / 4, s.Height / 2);
            }
        }

        protected void AlignSpritesLeft(uint numberOfSprites)
        {
            var s = Scene.VisibleBoundsWorldspace.Size;

            if (numberOfSprites == 1)
            {
                Tamara.Visible = false;
                Kathia.Visible = false;
                Grossini.Position = new CCPoint(60, s.Height / 2);
            }
            else if (numberOfSprites == 2)
            {
                Kathia.Position = new CCPoint(60, s.Height / 3);
                Tamara.Position = new CCPoint(60, 2 * s.Height / 3);
                Grossini.Visible = false;
            }
            else if (numberOfSprites == 3)
            {
                Grossini.Position = new CCPoint(60, s.Height / 2);
                Tamara.Position = new CCPoint(60, 2 * s.Height / 3);
                Kathia.Position = new CCPoint(60, s.Height / 3);
            }
        }
    }


    public class ActionParallel : ActionsDemo
    {
        #region Properties

        public override string Title
        {
            get { return ("CCParallel Test"); }
        }
        public override string Subtitle
        {
            get { return ("Tamara - parallel move to and fade in."); }
        }

        #endregion Properties


        #region Setup content

        public override void OnEnter()
        {
            base.OnEnter(); 
            CCSize windowSize = Scene.VisibleBoundsWorldspace.Size;

            CenterSprites(3);

            var actionTo = new CCMoveTo(2, new CCPoint(windowSize.Width - 40, windowSize.Height - 40));
            var actionBy = new CCMoveBy(2, new CCPoint(80, 80));
            var actionByBack = actionBy.Reverse();

            Tamara.RunAction(new CCSequence(new CCParallel(actionTo, new CCFadeIn(2)), actionBy, actionByBack));
            Grossini.RunAction(new CCSequence(actionBy, new CCParallel(actionByBack, new CCScaleTo(2, 0.25f))));
            Kathia.RunAction(new CCMoveTo(1, new CCPoint(40, 40)));
        }

        #endregion Setup content
    }


    public class ActionManual : ActionsDemo
    {
        #region Properties

        public override string Subtitle
        {
            get { return "Manual Transformation"; }
        }

        #endregion Properties


        #region Setup content

        public override void OnEnter()
        {
            base.OnEnter(); CCSize windowSize = Scene.VisibleBoundsWorldspace.Size;

            Tamara.ScaleX = 2.5f;
            Tamara.ScaleY = -1.0f;
            Tamara.Position = new CCPoint(100, 70);
            Tamara.Opacity = 128;

            Grossini.Rotation = 120;
            Grossini.Position = new CCPoint(windowSize.Width / 2, windowSize.Height / 2);
            Grossini.Color = new CCColor3B(255, 0, 0);

            Kathia.Position = new CCPoint(windowSize.Width - 100, windowSize.Height / 2);
            Kathia.Color = new CCColor3B(0, 0, 255);
        }

        #endregion Setup content
    }


    public class ActionMove : ActionsDemo
    {
        #region Properties

        public override string Subtitle
        {
            get { return "MoveTo / MoveBy"; }
        }

        #endregion Properties


        #region Setup content

        public override void OnEnter()
        {
base.OnEnter(); CCSize windowSize = Scene.VisibleBoundsWorldspace.Size;

            CenterSprites(3);

            var actionTo = new CCMoveTo (2, new CCPoint(windowSize.Width - 40, windowSize.Height - 40));
            var actionBy = new CCMoveBy (2, new CCPoint(80, 80));
            var actionByBack = actionBy.Reverse();

            Tamara.RunAction(new CCSequence(actionTo, new CCCallFunc(new Action(() =>
                {
                    if ((Tamara.Position.X != windowSize.Width - 40) || (Tamara.Position.Y != windowSize.Height - 40))
                    {
                        CCLog.Log("ERROR: MoveTo on tamara has failed. Position of tamara = {0}, expected = {1},{2}", Tamara.Position, windowSize.Width - 40, windowSize.Height - 40);
                    }
                }))));
            Grossini.RunAction(new CCSequence(actionBy, actionByBack));
            Kathia.RunAction(new CCSequence(new CCMoveTo(1, new CCPoint(40, 40)), new CCCallFunc(new Action(() =>
                {
                    if (Kathia.Position.X != 40 || Kathia.Position.Y != 40)
                    {
                        CCLog.Log("ERROR: MoveTo on kathia failed. Expected 40,40 but ended at {0}", Kathia.Position);
                    }
                }))));
        }

        #endregion Setup content
    }


    public class ActionScale : ActionsDemo
    {
        #region Properties

        public override string Subtitle
        {
            get { return "ScaleTo / ScaleBy"; }
        }

        #endregion Properties


        #region Setup content

        public override void OnEnter()
        {
base.OnEnter(); CCSize windowSize = Scene.VisibleBoundsWorldspace.Size;

            CenterSprites(3);

            var actionTo = new CCScaleTo(2, 0.5f);
            var actionBy = new CCScaleBy(2, 1, 10);
            var actionBy2 = new CCScaleBy(2, 5f, 1.0f);

            Grossini.RunAction(actionTo);
            Tamara.RunAction(new CCSequence(actionBy, actionBy.Reverse()));
            Kathia.RunAction(new CCSequence(actionBy2, actionBy2.Reverse()));
        }

        #endregion Setup content
    }


    public class ActionSkew : ActionsDemo
    {
        #region Properties

        public override string Subtitle
        {
            get { return "SkewTo / SkewBy"; }
        }

        #endregion Properties


        #region Setup content

        public override void OnEnter()
        {
base.OnEnter(); CCSize windowSize = Scene.VisibleBoundsWorldspace.Size;

            CenterSprites(3);

            var actionTo = new CCSkewTo (2, 37.2f, -37.2f);
            var actionToBack = new CCSkewTo (2, 0, 0);
            var actionBy = new CCSkewBy (2, 0.0f, -90.0f);
            var actionBy2 = new CCSkewBy (2, 45.0f, 45.0f);
            var actionByBack = actionBy.Reverse();

            Tamara.RunActions(actionTo, actionToBack);
            Grossini.RunActions(actionBy, actionByBack);

            Kathia.RunActions(actionBy2, actionBy2.Reverse());
        }

        #endregion Setup content
    }


    public class ActionRotationalSkew : ActionsDemo
    {
        #region Properties

        public override string Subtitle
        {
            get { return "RotationalSkewTo / RotationalSkewBy"; }
        }

        #endregion Properties


        #region Setup content

        public override void OnEnter()
        {
base.OnEnter(); CCSize windowSize = Scene.VisibleBoundsWorldspace.Size;

            CenterSprites(3);

            var actionTo = new CCRotateTo(2, 180, 180);
            var actionToBack = new CCRotateTo(2, 0, 0);
            var actionBy = new CCRotateBy(2, 0.0f, 360);
            var actionByBack = actionBy.Reverse();

            var actionBy2 = new CCRotateBy(2, 360, 0.0f);
            var actionBy2Back = actionBy2.Reverse ();

            Tamara.RunActions(actionBy, actionByBack);
            Grossini.RunActions(actionTo, actionToBack);
            Kathia.RunActions(actionBy2, actionBy2Back);
        }

        #endregion Setup content
    }


    public class ActionRotationalSkewVSStandardSkew : ActionsDemo
    {
        CCLayerColor box1;
        CCLayerColor box2;

        CCLabelTtf boxLabel1;
        CCLabelTtf boxLabel2;

        CCSkewBy actionTo;
        CCSkewBy actionToBack;

        CCRotateBy actionTo2;
        CCRotateBy actionToBack2;


        #region Properties

        public override string Subtitle
        {
            get { return "Skew Comparison"; }
        }

        #endregion Properties


        #region Constructors

        public ActionRotationalSkewVSStandardSkew()
        {
            box1 = new CCLayerColor(new CCColor4B(255, 255, 0, 255));
            this.AddChild(box1);

            box1.AnchorPoint = new CCPoint(0.5f, 0.5f);
            box1.IgnoreAnchorPointForPosition = false;

            box2 = new CCLayerColor(new CCColor4B(255, 255, 0, 255));
            this.AddChild(box2);

            box2.AnchorPoint = new CCPoint(0.5f, 0.5f);
            box2.IgnoreAnchorPointForPosition = false;

            boxLabel1 = new CCLabelTtf("Standard cocos2d Skew", "Marker Felt", 16);
            this.AddChild(boxLabel1);

            boxLabel2 = new CCLabelTtf("Rotational Skew", "Marker Felt", 16);
            this.AddChild(boxLabel2);

            actionTo = new CCSkewBy(2, 360, 0);
            actionToBack = new CCSkewBy(2, -360, 0);

            actionTo2 = new CCRotateBy(2, 360, 0);
            actionToBack2 = new CCRotateBy(2, -360, 0);
        }

        #endregion Constructors


        #region Setup content

        public override void OnEnter()
        {
base.OnEnter(); CCSize windowSize = Scene.VisibleBoundsWorldspace.Size;

            Tamara.RemoveFromParent(true);
            Grossini.RemoveFromParent(true);
            Kathia.RemoveFromParent(true);

            CCSize boxSize = new CCSize(100.0f, 100.0f);

            box1.ContentSize = boxSize;
            box1.Position = new CCPoint(windowSize.Width / 2, windowSize.Height - 100 - box1.ContentSize.Height / 2);
            box1.RunAction(new CCSequence(actionTo, actionToBack));

            box2.ContentSize = boxSize;
            box2.Position = new CCPoint(windowSize.Width / 2, windowSize.Height - 250 - box2.ContentSize.Height / 2);
            box2.RunAction(new CCSequence(actionTo2, actionToBack2));

            boxLabel1.Position = new CCPoint(windowSize.Width / 2, windowSize.Height - 100 + boxLabel1.ContentSize.Height);
            boxLabel2.Position = new CCPoint(windowSize.Width / 2, windowSize.Height - 250 + boxLabel2.ContentSize.Height / 2);
        }

        #endregion Setup content
    }


    public class ActionSkewRotateScale : ActionsDemo
    {
        const float markrside = 10.0f;

        CCLayerColor box;
        CCLayerColor uL;
        CCLayerColor uR;

        CCSkewTo actionTo;
        CCRotateTo rotateTo;
        CCScaleTo actionScaleTo;

        CCScaleTo actionScaleToBack;
        CCRotateTo rotateToBack;
        CCSkewTo actionToBack;

        #region Properties

        public override string Subtitle
        {
            get { return "Skew + Rotate + Scale"; }
        }

        #endregion Properties


        #region Constructors

        public ActionSkewRotateScale()
        {
            box = new CCLayerColor(new CCColor4B(255, 255, 0, 255));
            box.AnchorPoint = new CCPoint(0, 0);

            uL = new CCLayerColor(new CCColor4B(255, 0, 0, 255));
            uL.AnchorPoint = new CCPoint(0, 0);
            box.AddChild(uL);

            uR = new CCLayerColor(new CCColor4B(0, 0, 255, 255));
            uR.AnchorPoint = new CCPoint(0, 0);
            box.AddChild(uR);

            AddChild(box);

            actionTo = new CCSkewTo (2, 0.0f, 2.0f);
            rotateTo = new CCRotateTo (2, 61.0f);
            actionScaleTo = new CCScaleTo(2, -0.44f, 0.47f);

            actionScaleToBack = new CCScaleTo(2, 1.0f, 1.0f);
            rotateToBack = new CCRotateTo (2, 0);
            actionToBack = new CCSkewTo (2, 0, 0);
        }

        #endregion Constructors


        #region Setup content

        public override void OnEnter()
        {
base.OnEnter(); CCSize windowSize = Scene.VisibleBoundsWorldspace.Size;

            Tamara.RemoveFromParent(true);
            Grossini.RemoveFromParent(true);
            Kathia.RemoveFromParent(true);

            var boxSize = new CCSize(100.0f, 100.0f);

            box.Position = new CCPoint(windowSize.Center.X - (boxSize.Width / 2), windowSize.Center.Y - (boxSize.Height / 2));
            box.ContentSize = boxSize;

            uL.ContentSize = new CCSize(markrside, markrside);
            uL.Position = new CCPoint(0.0f, boxSize.Height - markrside);

            uR.ContentSize = new CCSize(markrside, markrside);
            uR.Position = new CCPoint(boxSize.Width - markrside, boxSize.Height - markrside);

            box.RunActions(actionTo, actionToBack);
            box.RunActions(rotateTo, rotateToBack);
            box.RunActions(actionScaleTo, actionScaleToBack);
        }

        #endregion Setup content
    }


    public class ActionRotate : ActionsDemo
    {
        CCRotateTo actionTo;
        CCRotateTo actionTo2;
        CCRotateTo actionTo0;
        CCRotateBy actionBy;
        CCRotateBy actionByBack;

        #region Properties

        public override string Subtitle
        {
            get { return "RotateTo / RotateBy"; }
        }

        #endregion Properties


        #region Constructors

        public ActionRotate()
        {
            actionTo = new CCRotateTo (2, 45);
            actionTo2 = new CCRotateTo (2, -45);
            actionTo0 = new CCRotateTo (2, 0);
            actionBy = new CCRotateBy (2, 360);
            actionByBack = (CCRotateBy)actionBy.Reverse();
        }

        #endregion Constructors


        #region Setup content

        public override void OnEnter()
        {
base.OnEnter(); CCSize windowSize = Scene.VisibleBoundsWorldspace.Size;

            CenterSprites(3);

            Tamara.RunActions(actionTo, actionTo0);
            Grossini.RunActions(actionBy, actionByBack);
            Kathia.RunActions(actionTo2, actionTo0);
        }

        #endregion Setup content
    }


    public class ActionJump : ActionsDemo
    {
        CCJumpTo actionTo;
        CCJumpBy actionBy;
        CCJumpBy actionUp;
        CCJumpBy actionByBack;


        #region Properties

        public override string Subtitle
        {
            get { return "JumpTo / JumpBy"; }
        }

        #endregion Properties


        #region Constructors

        public ActionJump()
        {
            actionTo = new CCJumpTo (2, new CCPoint(300, 300), 50, 4);
            actionBy = new CCJumpBy (2, new CCPoint(300, 0), 50, 4);
            actionUp = new CCJumpBy (2, new CCPoint(0, 0), 80, 4);
            actionByBack = (CCJumpBy)actionBy.Reverse();
        }

        #endregion Constructors


        #region Setup content

        public override void OnEnter()
        {
base.OnEnter(); CCSize windowSize = Scene.VisibleBoundsWorldspace.Size;

            CenterSprites(3);

            Tamara.RunAction (actionTo);
            Grossini.RunActions (actionBy, actionByBack);
            Kathia.RepeatForever (actionUp);
        }

        #endregion Setup content
    }


    public class ActionBezier : ActionsDemo
    {
        #region Properties

        public override string Subtitle
        {
            get { return "BezierBy / BezierTo"; }
        }

        #endregion Properties


        #region Setup content

        public override void OnEnter()
        {
base.OnEnter(); CCSize windowSize = Scene.VisibleBoundsWorldspace.Size;

            CenterSprites(3);

            // sprite 1
            CCBezierConfig bezier;
            bezier.ControlPoint1 = new CCPoint(0, windowSize.Height / 2);
            bezier.ControlPoint2 = new CCPoint(300, -windowSize.Height / 2);
            bezier.EndPosition = new CCPoint(300, 100);

            var bezierForward = new CCBezierBy(3, bezier);
            var bezierBack = bezierForward.Reverse();
            var rep = new CCRepeatForever (bezierForward, bezierBack);


            // sprite 2
            Tamara.Position = new CCPoint(80, 160);
            CCBezierConfig bezier2;
            bezier2.ControlPoint1 = new CCPoint(100, windowSize.Height / 2);
            bezier2.ControlPoint2 = new CCPoint(200, -windowSize.Height / 2);
            bezier2.EndPosition = new CCPoint(240, 160);

            var bezierTo1 = new CCBezierTo (2, bezier2);

            // sprite 3
            Kathia.Position = new CCPoint(400, 160);
            var bezierTo2 = new CCBezierTo (2, bezier2);

            Grossini.RunAction(rep);
            Tamara.RunAction(bezierTo1);
            Kathia.RunAction(bezierTo2);
        }

        #endregion Setup content
    }


    public class ActionBlink : ActionsDemo
    {
        CCBlink action1;
        CCBlink action2;


        #region Properties

        public override string Subtitle
        {
            get { return "Blink"; }
        }

        #endregion Properties


        #region Constructors

        public ActionBlink()
        {
            action1 = new CCBlink(2, 10);
            action2 = new CCBlink(2, 5);
        }

        #endregion Constructors


        #region Setup content

        public override void OnEnter()
        {
base.OnEnter(); CCSize windowSize = Scene.VisibleBoundsWorldspace.Size;

            CenterSprites(2);

            Tamara.RunAction(action1);
            Kathia.RunAction(action2);
        }

        #endregion Setup content
    }


    public class ActionFade : ActionsDemo
    {
        CCFadeIn action1;
        CCFiniteTimeAction action1Back;

        CCFadeOut action2;
        CCFiniteTimeAction action2Back;

        #region Properties

        public override string Subtitle
        {
            get { return "FadeIn / FadeOut"; }
        }

        #endregion Properties


        #region Constructors

        public ActionFade()
        {
            action1 = new CCFadeIn(1.0f);
            action1Back = action1.Reverse();

            action2 = new CCFadeOut(1.0f);
            action2Back = action2.Reverse();
        }

        #endregion Constructors


        #region Setup content

        public override void OnEnter()
        {
base.OnEnter(); CCSize windowSize = Scene.VisibleBoundsWorldspace.Size;

            CenterSprites(2);

            Tamara.Opacity = 0;
            Tamara.RunActions(action1, action1Back);
            Kathia.RunActions(action2, action2Back);
        }

        #endregion Setup content
    }


    public class ActionTint : ActionsDemo
    {
        CCTintTo action1;
        CCTintBy action2;
        CCFiniteTimeAction action2Back;

        #region Properties

        public override string Subtitle
        {
            get { return "TintTo / TintBy"; }
        }

        #endregion Properties


        #region Constructors

        public ActionTint()
        {
            action1 = new CCTintTo (2, 255, 0, 255);
            action2 = new CCTintBy (2, -127, -255, -127);
            action2Back = action2.Reverse();
        }

        #endregion Constructors


        #region Setup content

        public override void OnEnter()
        {
base.OnEnter(); CCSize windowSize = Scene.VisibleBoundsWorldspace.Size;

            CenterSprites(2);

            Tamara.RunAction(action1);
            Kathia.RunActions(action2, action2Back);
        }

        #endregion Setup content
    }


    public class ActionAnimate : ActionsDemo
    {
        CCAnimate action;
        CCAnimate action2;
        CCAnimate action3;


        #region Properties

        public override string Title
        {
            get { return "Animation"; }
        }

        public override string Subtitle
        {
            get { return "Center: Manual animation. Border: using file format animation"; }
        }

        #endregion Properties


        #region Constructors

        public ActionAnimate()
        {
            var animation = new CCAnimation();
            for (var i = 1; i < 15; i++)
            {
                var szName = String.Format("Images/grossini_dance_{0:00}", i);
                animation.AddSpriteFrame(szName);
            }

            // Should last 2.8 seconds. And there are 14 frames.
            animation.DelayPerUnit = 2.8f / 14.0f;
            animation.RestoreOriginalFrame = true;

            action = new CCAnimate(animation);

            var cache = CCApplication.SharedApplication.AnimationCache;
            cache.AddAnimations("animations/animations-2.plist");
            var animation2 = cache["dance_1"];

            action2 = new CCAnimate (animation2);

            var animation3 = animation2.Copy();
            animation3.Loops = 4;

            action3 = new CCAnimate (animation3);
        }

        #endregion Constructors


        #region Setup content

        public override void OnEnter()
        {
base.OnEnter(); CCSize windowSize = Scene.VisibleBoundsWorldspace.Size;

            CenterSprites(3);

            Grossini.RunAction(new CCSequence(action, action.Reverse()));
            Tamara.RunAction(new CCSequence(action2, action2.Reverse()));
            Kathia.RunAction(action3);
        }

        #endregion Setup content
    }


    public class ActionSequence : ActionsDemo
    {
        CCSequence action;

        #region Properties

        public override string Subtitle
        {
            get { return "Sequence: Move + Rotate"; }
        }

        #endregion Properties


        #region Constructors

        public ActionSequence()
        {
            action = new CCSequence(new CCMoveBy (2, new CCPoint(240, 0)), new CCRotateBy (2, 540));
        }

        #endregion Constructors


        #region Setup content

        public override void OnEnter()
        {
base.OnEnter(); CCSize windowSize = Scene.VisibleBoundsWorldspace.Size;

            AlignSpritesLeft(1);

            Grossini.RunAction(action);
        }

        #endregion Setup content
    }


    public class ActionSequence2 : ActionsDemo
    {
        CCSequence action;


        #region Properties

        public override string Subtitle
        {
            get { return "Sequence of InstantActions"; }
        }

        #endregion Properties


        #region Constructors

        public ActionSequence2()
        {
            action = new CCSequence(
                new CCPlace(new CCPoint(200, 200)),
                new CCShow(),
                new CCMoveBy (1, new CCPoint(100, 0)),
                new CCCallFunc(Callback1),
                new CCCallFuncN(Callback2),
                new CCCallFuncND(Callback3, 0xbebabeba));
        }

        #endregion Constructors


        #region Setup content

        public override void OnEnter()
        {
base.OnEnter(); CCSize windowSize = Scene.VisibleBoundsWorldspace.Size;

            AlignSpritesLeft(1);

            Grossini.Visible = false;
            Grossini.RunAction(action);
        }

        #endregion Setup content


        #region Callbacks

        void Callback1()
        {
            var s = Scene.VisibleBoundsWorldspace.Size;
            var label = new CCLabelTtf("callback 1 called", "arial", 16);
            label.Position = new CCPoint(s.Width / 4 * 1, s.Height / 2);

            AddChild(label);
        }

        void Callback2(CCNode sender)
        {
            var s = Scene.VisibleBoundsWorldspace.Size;
            var label = new CCLabelTtf("callback 2 called", "arial", 16);
            label.Position = new CCPoint(s.Width / 4 * 2, s.Height / 2);

            AddChild(label);
        }

        void Callback3(CCNode sender, object data)
        {
            var s = Scene.VisibleBoundsWorldspace.Size;
            var label = new CCLabelTtf("callback 3 called", "arial", 16);
            label.Position = new CCPoint(s.Width / 4 * 3, s.Height / 2);

            AddChild(label);
        }

        #endregion Callbacks
    }


    public class ActionCallFunc : ActionsDemo
    {
        #region Properties

        public override string Subtitle
        {
            get { return "Callbacks: CallFunc and friends"; }
        }

        #endregion Properties


        #region Setup content

        public override void OnEnter()
        {
base.OnEnter(); CCSize windowSize = Scene.VisibleBoundsWorldspace.Size;

            CenterSprites(3);

            var action = new CCSequence(
                new CCMoveBy (2, new CCPoint(200, 0)),
                new CCCallFunc(Callback1));

            var action2 = new CCSequence(
                new CCScaleBy(2, 2),
                new CCFadeOut  (2),
                new CCCallFuncN(Callback2));

            var action3 = new CCSequence(
                new CCRotateBy (3, 360),
                new CCFadeOut  (2),
                new CCCallFuncND(Callback3, 0xbebabeba));

            Grossini.RunAction(action);
            Tamara.RunAction(action2);
            Kathia.RunAction(action3);
        }

        #endregion Setup content


        #region Callbacks

        void Callback1()
        {
            var s = Scene.VisibleBoundsWorldspace.Size;
            var label = new CCLabelTtf("callback 1 called", "arial", 16);
            label.Position = new CCPoint(s.Width / 4 * 1, s.Height / 2);

            AddChild(label);
        }

        void Callback2(CCNode sender)
        {
            var s = Scene.VisibleBoundsWorldspace.Size;
            var label = new CCLabelTtf("callback 2 called", "arial", 16);
            label.Position = new CCPoint(s.Width / 4 * 2, s.Height / 2);

            AddChild(label);
        }

        void Callback3(CCNode target, object data)
        {
            var s = Scene.VisibleBoundsWorldspace.Size;
            var label = new CCLabelTtf("callback 3 called", "arial", 16);
            label.Position = new CCPoint(s.Width / 4 * 3, s.Height / 2);
            AddChild(label);
        }

        #endregion Callbacks
    }


    public class ActionCallFuncND : ActionsDemo
    {
        CCSequence action;


        #region Properties

        public override string Title
        {
            get { return "CallFuncND + auto remove"; }
        }

        public override string Subtitle
        {
            get { return "CallFuncND + removeFromParentAndCleanup. Grossini dissapears in 2s"; }
        }

        #endregion Properties


        #region Constructors

        public ActionCallFuncND()
        {
            action = new CCSequence(
                new CCMoveBy (2.0f, new CCPoint(200, 0)),
                new CCCallFuncND(RemoveFromParentAndCleanup, true)
            );
        }

        #endregion Constructors


        #region Setup content

        public override void OnEnter()
        {
base.OnEnter(); CCSize windowSize = Scene.VisibleBoundsWorldspace.Size;

            CenterSprites(1);

            Grossini.RunAction(action);
        }

        #endregion Setup content


        void RemoveFromParentAndCleanup(CCNode sender, object data)
        {
            var cleanUp = (bool) data;
            Grossini.RemoveFromParent(cleanUp);
        }
    }


    public class ActionSpawn : ActionsDemo
    {
        CCSpawn action;


        #region Properties

        public override string Subtitle
        {
            get { return "Spawn: Jump + Rotate"; }
        }

        #endregion Properties


        #region Constructors

        public ActionSpawn()
        {
            action = new CCSpawn(new CCJumpBy (2, new CCPoint(300, 0), 50, 4), new CCRotateBy (2, 720));
        }

        #endregion Constructors


        #region Setup content

        public override void OnEnter()
        {
base.OnEnter(); CCSize windowSize = Scene.VisibleBoundsWorldspace.Size;

            AlignSpritesLeft(1);
            Grossini.RunAction(action);
        }

        #endregion Setup content
    }


    public class ActionRepeatForever : ActionsDemo
    {
        CCSequence action;
        CCRepeatForever repeat;


        #region Properties

        public override string Subtitle
        {
            get { return "CallFuncN + RepeatForever"; }
        }

        #endregion Properties


        #region Constructors

        public ActionRepeatForever()
        {
            action = new CCSequence(new CCDelayTime (1), new CCCallFuncN(RepeatForever));
            repeat = new CCRepeatForever(new CCRotateBy(1.0f, 360));
        }

        #endregion Constructors


        #region Setup content

        public override void OnEnter()
        {
base.OnEnter(); CCSize windowSize = Scene.VisibleBoundsWorldspace.Size;

            CenterSprites(1);
            Grossini.RunAction(action);
        }

        #endregion Setup content


        public void RepeatForever(CCNode sender)
        {
            sender.RunAction(repeat);
        }
    }


    public class ActionRotateToRepeat : ActionsDemo
    {
        CCRepeatForever rep1;
        CCRepeat rep2;

        #region Properties

        public override string Subtitle
        {
            get { return "Repeat/RepeatForever + RotateTo"; }
        }

        #endregion Properties


        #region Constructors

        public ActionRotateToRepeat()
        {
            var act1 = new CCRotateTo(1, 90);
            var act2 = new CCRotateTo(1, 0);
            var seq = new CCSequence(act1, act2);

            rep1 = new CCRepeatForever(seq);
            rep2 = new CCRepeat(seq, 10);
        }

        #endregion Constructors


        #region Setup content

        public override void OnEnter()
        {
base.OnEnter(); CCSize windowSize = Scene.VisibleBoundsWorldspace.Size;

            CenterSprites(2);

            Tamara.RunAction(rep1);
            Kathia.RunAction(rep2);
        }

        #endregion Setup content
    }


    public class ActionRotateJerk : ActionsDemo
    {
        CCRepeat rep1;
        CCRepeatForever rep2;

        #region Properties

        public override string Subtitle
        {
            get { return "RepeatForever / Repeat + Rotate"; }
        }

        #endregion Properties


        #region Constructors

        public ActionRotateJerk()
        {
            var seq = new CCSequence(
                new CCRotateTo (0.5f, -20),
                new CCRotateTo (0.5f, 20));

            rep1 = new CCRepeat (seq, 10);
            rep2 = new CCRepeatForever (seq);
        }

        #endregion Constructors


        #region Setup content

        public override void OnEnter()
        {
base.OnEnter(); CCSize windowSize = Scene.VisibleBoundsWorldspace.Size;

            CenterSprites(2);

            Tamara.RunAction(rep1);
            Kathia.RunAction(rep2);
        }

        #endregion Setup content
    }


    public class ActionReverse : ActionsDemo
    {
        #region Properties

        public override string Subtitle
        {
            get { return "Reverse an action"; }
        }

        #endregion Properties


        #region Setup content

        public override void OnEnter()
        {
base.OnEnter(); CCSize windowSize = Scene.VisibleBoundsWorldspace.Size;

            AlignSpritesLeft(1);

            var jump = new CCJumpBy (2, new CCPoint(300, 0), 50, 4);
            var action = new CCSequence(jump, jump.Reverse());

            Grossini.RunAction(action);
        }

        #endregion Setup content
    }


    public class ActionDelayTime : ActionsDemo
    {
        CCSequence action;


        #region Properties

        public override string Subtitle
        {
            get { return "DelayTime: m + delay + m"; }
        }

        #endregion Properties


        #region Constructors

        public ActionDelayTime()
        {
            var move = new CCMoveBy (1, new CCPoint(150, 0));
            action = new CCSequence(move, new CCDelayTime (2), move);
        }

        #endregion Constructors


        #region Setup content

        public override void OnEnter()
        {
base.OnEnter(); CCSize windowSize = Scene.VisibleBoundsWorldspace.Size;

            AlignSpritesLeft(1);
            Grossini.RunAction(action);
        }

        #endregion Setup content
    }


    public class ActionReverseSequence : ActionsDemo
    {
        CCSequence action;

        #region Properties

        public override string Subtitle
        {
            get { return "Reverse a sequence"; } 
        }

        #endregion Properties


        #region Constructors

        public ActionReverseSequence()
        {

            var move1 = new CCMoveBy (1, new CCPoint(250, 0));
            var move2 = new CCMoveBy (1, new CCPoint(0, 50));
            var seq = new CCSequence(move1, move2, move1.Reverse());
            action = new CCSequence(seq, seq.Reverse());
        }

        #endregion Constructors


        #region Setup content

        public override void OnEnter()
        {
base.OnEnter(); CCSize windowSize = Scene.VisibleBoundsWorldspace.Size;

            AlignSpritesLeft(1);
            Grossini.RunAction(action);
        }

        #endregion Setup content
    }


    public class ActionReverseSequence2 : ActionsDemo
    {
        CCRepeat action;
        CCSequence seq_tamara;
        CCFiniteTimeAction seq_back;

        #region Properties

        public override string Subtitle
        {
            get { return "Reverse sequence 2"; } 
        }

        #endregion Properties


        #region Constructors

        public ActionReverseSequence2()
        {
            var move1 = new CCMoveBy (1, new CCPoint(250, 0));
            var move2 = new CCMoveBy (1, new CCPoint(0, 50));
            var toggle = new CCToggleVisibility();
            var seq = new CCSequence(move1, toggle, move2, toggle, move1.Reverse());
            action = new CCRepeat ((new CCSequence(seq, seq.Reverse())), 3);

            var move_tamara = new CCMoveBy (1, new CCPoint(100, 0));
            var move_tamara2 = new CCMoveBy (1, new CCPoint(50, 0));
            var hide = new CCHide();

            seq_tamara = new CCSequence(move_tamara, hide, move_tamara2);
            seq_back = seq_tamara.Reverse();
        }

        #endregion Constructors


        #region Setup content

        public override void OnEnter()
        {
base.OnEnter(); CCSize windowSize = Scene.VisibleBoundsWorldspace.Size;

            AlignSpritesLeft(2);
            Kathia.RunAction(action);
            Tamara.RunAction(new CCSequence(seq_tamara, seq_back));
        }

        #endregion Setup content
    }


    public class ActionRepeat : ActionsDemo
    {
        CCMoveBy a1;
        CCFiniteTimeAction a1Reverse;

        #region Properties

        public override string Subtitle
        {
            get { return "Repeat / RepeatForever actions"; }
        }

        #endregion Properties


        #region Constructors

        public ActionRepeat()
        {
            a1 = new CCMoveBy (1, new CCPoint(150, 0));
            a1Reverse = a1.Reverse();
        }

        #endregion Constructors


        #region Setup content

        public override void OnEnter()
        {
base.OnEnter(); CCSize windowSize = Scene.VisibleBoundsWorldspace.Size;

            AlignSpritesLeft(2);

            // Repeat 3 times the Move to position (CCPlace) and then the MoveBy
            Kathia.Repeat(3, new CCPlace(new CCPoint(60, 60)), a1);

            // Repeat forever the MoveBy
            Tamara.RepeatForever(a1, a1Reverse);
        }

        #endregion Setup content
    }


    public class ActionOrbit : ActionsDemo
    {
        CCSequence action1;
        CCSequence action2;
        CCSequence action3;
        CCRepeatForever rfe;

        #region Properties

        public override string Subtitle
        {
            get { return "OrbitCamera action"; }
        }

        #endregion Properties


        #region Constructors

        public ActionOrbit()
        {
            var orbit1 = new CCOrbitCamera(2, 1, 0, 0, 180, 0, 0);
            action1 = new CCSequence(orbit1,orbit1.Reverse());

            var orbit2 = new CCOrbitCamera(2, 1, 0, 0, 180, -45, 0);
            action2 = new CCSequence(orbit2, orbit2.Reverse());

            var orbit3 = new CCOrbitCamera(2, 1, 0, 0, 180, 90, 0);
            action3 = new CCSequence(orbit3, orbit3.Reverse());

            var move = new CCMoveBy (3, new CCPoint(100, -100));
            var move_back = move.Reverse();
            var seq = new CCSequence(move, move_back);
            rfe = new CCRepeatForever (seq);
        }

        #endregion Constructors


        #region Setup content

        public override void OnEnter()
        {
base.OnEnter(); CCSize windowSize = Scene.VisibleBoundsWorldspace.Size;

            CenterSprites(3);

            Kathia.RunAction(new CCRepeatForever (action1));
            Tamara.RunAction(new CCRepeatForever (action2));
            Grossini.RunAction(new CCRepeatForever (action3));

            Kathia.RunAction(rfe);
            Tamara.RunAction(rfe);
            Grossini.RunAction(rfe);
        }

        #endregion Setup content
    }


    public class ActionFollow : ActionsDemo
    {
        #region Properties

        public override string Subtitle
        {
            get { return "Follow action"; } 
        }

        #endregion Properties


        #region Setup content

        public override void OnEnter()
        {
base.OnEnter(); CCSize windowSize = Scene.VisibleBoundsWorldspace.Size;

            CenterSprites(1);

            Grossini.Position = new CCPoint(-200, windowSize.Height / 2);
            var move = new CCMoveBy (2, new CCPoint(windowSize.Width * 3, 0));
            var move_back = move.Reverse();
            var seq = new CCSequence(move, move_back);
            var rep = new CCRepeatForever(seq);

            Grossini.RunAction(rep);

            RunAction(new CCFollow (Grossini, new CCRect(0, 0, windowSize.Width * 2 - 100, windowSize.Height)));
        }

        #endregion Setup content
    }


    public class ActionCardinalSpline : ActionsDemo
    {
        readonly List<CCPoint> pointList = new List<CCPoint>();


        #region Properties

        public override string Title
        {
            get { return "CardinalSplineBy / CardinalSplineAt"; }
        }

        public override string Subtitle
        {
            get { return "Cardinal Spline paths. Testing different tensions for one array"; }
        }

        #endregion Properties


        #region Setup content

        public override void OnEnter()
        {
base.OnEnter(); CCSize windowSize = Scene.VisibleBoundsWorldspace.Size;

            CenterSprites(2);

            pointList.Clear();

            pointList.Add(new CCPoint(0, 0));
            pointList.Add(new CCPoint(windowSize.Width / 2 - 30, 0));
            pointList.Add(new CCPoint(windowSize.Width / 2 - 30, windowSize.Height - 80));
            pointList.Add(new CCPoint(0, windowSize.Height - 80));
            pointList.Add(new CCPoint(0, 0));

            var action = new CCCardinalSplineBy (3, pointList, 0);
            var reverse = action.Reverse();

            var seq = new CCSequence(action, reverse);

            var action2 = new CCCardinalSplineBy (3, pointList, 1);
            var reverse2 = action2.Reverse();

            var seq2 = new CCSequence(action2, reverse2);

            Tamara.Position = new CCPoint(50, 50);
            Tamara.RunAction(seq);

            Kathia.Position = new CCPoint(windowSize.Width / 2, 50);
            Kathia.RunAction(seq2);
        }

        #endregion Setup content


        protected override void Draw()
        {
            base.Draw();

<<<<<<< HEAD
            // move to 50,50 since the "by" path will start at 50,50
            CCDrawManager.SharedDrawManager.PushMatrix();
            CCDrawManager.SharedDrawManager.Translate(50, 50, 0);
            CCDrawingPrimitives.DrawCardinalSpline(pointList, 0, 100);
            CCDrawManager.SharedDrawManager.PopMatrix();
=======
			// move to 50,50 since the "by" path will start at 50,50
			CCDrawManager.PushMatrix();
			CCDrawManager.Translate(50, 50, 0);

			CCDrawingPrimitives.Begin();
            CCDrawingPrimitives.DrawCardinalSpline(pointList, 0, 100);
			CCDrawingPrimitives.End();

            CCDrawManager.PopMatrix();
>>>>>>> 3b7eae0a

            var s = Scene.VisibleBoundsWorldspace.Size;

<<<<<<< HEAD
            CCDrawManager.SharedDrawManager.PushMatrix();
            CCDrawManager.SharedDrawManager.Translate(s.Width / 2, 50, 0);
            CCDrawingPrimitives.DrawCardinalSpline(pointList, 1, 100);
            CCDrawManager.SharedDrawManager.PopMatrix();
=======
            CCDrawManager.PushMatrix();
            CCDrawManager.Translate(s.Width / 2, 50, 0);

			CCDrawingPrimitives.Begin();
            CCDrawingPrimitives.DrawCardinalSpline(pointList, 1, 100);
			CCDrawingPrimitives.End();
            CCDrawManager.PopMatrix();
>>>>>>> 3b7eae0a
        }
    }


    public class ActionCatmullRom : ActionsDemo
    {
        readonly List<CCPoint> pointList = new List<CCPoint>();
        readonly List<CCPoint> pointList2 = new List<CCPoint>();


        #region Properties

        public override string Title
        {
            get { return "CatmullRomBy / CatmullRomTo"; }
        }

        public override string Subtitle
        {
            get { return "Catmull Rom spline paths. Testing reverse too"; }
        }

        #endregion Properties


        #region Setup content

        public override void OnEnter()
        {
base.OnEnter(); CCSize windowSize = Scene.VisibleBoundsWorldspace.Size;

            CenterSprites(2);

            Tamara.Position = new CCPoint(50, 50);

            pointList.Clear();

            pointList.Add(new CCPoint(0, 0));
            pointList.Add(new CCPoint(80, 80));
            pointList.Add(new CCPoint(windowSize.Width - 80, 80));
            pointList.Add(new CCPoint(windowSize.Width - 80, windowSize.Height - 80));
            pointList.Add(new CCPoint(80, windowSize.Height - 80));
            pointList.Add(new CCPoint(80, 80));
            pointList.Add(new CCPoint(windowSize.Width / 2, windowSize.Height / 2));

            var action = new CCCatmullRomBy (3, pointList);
            var reverse = action.Reverse();
            CCFiniteTimeAction seq = new CCSequence(action, reverse);

            pointList2.Clear();

            pointList2.Add(new CCPoint(windowSize.Width / 2, 30));
            pointList2.Add(new CCPoint(windowSize.Width - 80, 30));
            pointList2.Add(new CCPoint(windowSize.Width - 80, windowSize.Height - 80));
            pointList2.Add(new CCPoint(windowSize.Width / 2, windowSize.Height - 80));
            pointList2.Add(new CCPoint(windowSize.Width / 2, 30));

            var action2 = new CCCatmullRomTo (3, pointList2);
            var reverse2 = action2.Reverse();

            CCFiniteTimeAction seq2 = new CCSequence(action2, reverse2);

            Tamara.RunAction(seq);
            Kathia.RunAction(seq2);
        }

        #endregion Setup content


        protected override void Draw()
        {
            base.Draw();

            // move to 50,50 since the "by" path will start at 50,50
<<<<<<< HEAD
            CCDrawManager.SharedDrawManager.PushMatrix();
            CCDrawManager.SharedDrawManager.Translate(50, 50, 0);
            CCDrawingPrimitives.DrawCatmullRom(pointList, 50);
            CCDrawManager.SharedDrawManager.PopMatrix();
=======
            CCDrawManager.PushMatrix();
            CCDrawManager.Translate(50, 50, 0);
			CCDrawingPrimitives.Begin();
            CCDrawingPrimitives.DrawCatmullRom(pointList, 50);
			CCDrawingPrimitives.End();
            CCDrawManager.PopMatrix();
>>>>>>> 3b7eae0a

			CCDrawingPrimitives.Begin();
            CCDrawingPrimitives.DrawCatmullRom(pointList2, 50);
			CCDrawingPrimitives.End();
        }
    }


    public class ActionTargeted : ActionsDemo
    {
        CCRepeatForever always;

        #region Properties

        public override string Title
        {
            get { return "ActionTargeted"; }
        }

        public override string Subtitle
        {
            get { return "Action that runs on another target. Useful for sequences"; }
        }

        #endregion Properties


        #region Constructors

        public ActionTargeted()
        {
            var jump1 = new CCJumpBy(2, CCPoint.Zero, 100, 3);
            var rot1 = new CCRotateBy(1, 360);

            var t1 = new CCTargetedAction (Kathia, jump1);
            var t2 = new CCTargetedAction (Kathia, rot1);


            var seq = new CCSequence(jump1, t1, rot1, t2);
            always = new CCRepeatForever (seq);
        }

        #endregion Constructors


        #region Setup content

        public override void OnEnter()
        {
base.OnEnter(); CCSize windowSize = Scene.VisibleBoundsWorldspace.Size;

            CenterSprites(2);

            Tamara.RunAction(always);
        }

        #endregion Setup content
    }


    #region ActionStacked

    public class ActionStacked : ActionsDemo
    {
        #region Properties

        public override string Title
        {
            get { return "Override me"; }
        }

        public override string Subtitle
        {
            get { return "Tap screen"; }
        }

        #endregion Properties


        #region Setup content

        public override void OnEnter()
        {
base.OnEnter(); CCSize windowSize = Scene.VisibleBoundsWorldspace.Size;

            CenterSprites(0);

            var listener = new CCEventListenerTouchAllAtOnce();
            listener.OnTouchesEnded = OnTouchesEnded;

            AddEventListener(listener);    

            AddNewSpriteWithCoords(new CCPoint(windowSize.Width/2, windowSize.Height/2));
        }

        #endregion Setup content


        void AddNewSpriteWithCoords(CCPoint p)
        {
            int idx = (int) (CCRandom.Float_0_1() * 1400 / 100);
            int x = (idx % 5) * 85;
            int y = (idx / 5) * 121;


            CCSprite sprite = new CCSprite("Images/grossini_dance_atlas.png", new CCRect(x, y, 85, 121));

            sprite.Position = p;
            this.AddChild(sprite);

            this.RunActionsInSprite(sprite);
        }

        public virtual void RunActionsInSprite(CCSprite sprite)
        {
            // override me
        }

        void OnTouchesEnded(List<CCTouch> touches, CCEvent touchEvent)
        {
            foreach (var touch in touches)
            {
                if (touch == null)
                    break;

                CCPoint location = touch.LocationOnScreen;

                AddNewSpriteWithCoords(location);
            }
        }
    }


    public class ActionMoveStacked : ActionStacked
    {
        #region Properties

        public override string Title
        {
            get { return "Stacked CCMoveBy/To actions"; }
        }

        #endregion Properties


        public override void RunActionsInSprite(CCSprite sprite)
        {
            sprite.RunAction(
                new CCRepeatForever(
                    new CCSequence(
                        new CCMoveBy(0.05f, new CCPoint(10, 10)),
                        new CCMoveBy(0.05f, new CCPoint(-10, -10)))
                )
            );

            CCMoveBy action = new CCMoveBy(2.0f, new CCPoint(400, 0));
            CCMoveBy action_back = (CCMoveBy) action.Reverse();

            sprite.RunAction(
                new CCRepeatForever(
                    new CCSequence(action, action_back)
                ));
        }
    }


    public class ActionMoveJumpStacked : ActionStacked
    {
        #region Properties

        public override string Title
        {
            get { return "Stacked Move + Jump actions"; }
        }

        #endregion Properties


        public override void RunActionsInSprite(CCSprite sprite)
        {
            sprite.RunAction(
                new CCRepeatForever(
                    new CCSequence(
                        new CCMoveBy(0.05f, new CCPoint(10, 2)),
                        new CCMoveBy(0.05f, new CCPoint(-10, -2)))));

            CCJumpBy jump = new CCJumpBy(2.0f, new CCPoint(400, 0), 100, 5);
            CCJumpBy jump_back = (CCJumpBy) jump.Reverse();

            sprite.RunAction(
                new CCRepeatForever(
                    new CCSequence(jump, jump_back)
                ));
        }
    }

    public class ActionMoveBezierStacked : ActionStacked
    {
        #region Properties

        public override string Title
        {
            get { return "Stacked Move + Bezier actions"; }
        }

        #endregion Properties


        public override void RunActionsInSprite(CCSprite sprite)
        {
            CCSize s = Scene.VisibleBoundsWorldspace.Size;

            // sprite 1
            CCBezierConfig bezier;
            bezier.ControlPoint1 = new CCPoint(0, s.Height / 2);
            bezier.ControlPoint2 = new CCPoint(300, -s.Height / 2);
            bezier.EndPosition = new CCPoint(300, 100);

            CCBezierBy bezierForward = new CCBezierBy(3, bezier);
            CCBezierBy bezierBack = (CCBezierBy) bezierForward.Reverse();
            CCSequence seq = new CCSequence(bezierForward, bezierBack);
            CCRepeatForever rep = new CCRepeatForever(seq);
            sprite.RunAction(rep);

            sprite.RunAction(
                new CCRepeatForever(
                    new CCSequence(
                        new CCMoveBy(0.05f, new CCPoint(10, 0)),
                        new CCMoveBy(0.05f, new CCPoint(-10, 0))
                    )
                )
            );
        }
    }

    public class ActionCatmullRomStacked : ActionsDemo
    {
        List<CCPoint> pointArray;
        List<CCPoint> pointArray2;


        #region Properties

        public override string Title
        {
            get { return "Stacked MoveBy + CatmullRom actions"; }
        }

        public override string Subtitle
        {
            get { return "MoveBy + CatmullRom at the same time in the same sprite"; }
        }

        #endregion Properties


        #region Setup content

        public override void OnEnter()
        {
base.OnEnter(); CCSize windowSize = Scene.VisibleBoundsWorldspace.Size;

            CenterSprites(2);

            //
            // sprite 1 (By)
            //
            // startPosition can be any coordinate, but since the movement
            // is relative to the Catmull Rom curve, it is better to start with (0,0).
            //

            Tamara.Position = new CCPoint(50, 50);

            pointArray = new List<CCPoint>();

            pointArray.Add(new CCPoint(0, 0));
            pointArray.Add(new CCPoint(80, 80));
            pointArray.Add(new CCPoint(windowSize.Width - 80, 80));
            pointArray.Add(new CCPoint(windowSize.Width - 80, windowSize.Height - 80));
            pointArray.Add(new CCPoint(80, windowSize.Height - 80));
            pointArray.Add(new CCPoint(80, 80));
            pointArray.Add(new CCPoint(windowSize.Width / 2, windowSize.Height / 2));

            var action = new CCCatmullRomBy(3, pointArray);
            var reverse = action.Reverse();

            var seq = new CCSequence(action, reverse);

            Tamara.RunAction(seq);

            Tamara.RunAction(
                new CCRepeatForever(
                    new CCSequence(
                        new CCMoveBy(0.05f, new CCPoint(10, 0)),
                        new CCMoveBy(0.05f, new CCPoint(-10, 0))
                    )
                )
            );

            //
            // sprite 2 (To)
            //
            // The startPosition is not important here, because it uses a "To" action.
            // The initial position will be the 1st point of the Catmull Rom path
            //

            pointArray2 = new List<CCPoint>();

            pointArray2.Add(new CCPoint(windowSize.Width / 2, 30));
            pointArray2.Add(new CCPoint(windowSize.Width - 80, 30));
            pointArray2.Add(new CCPoint(windowSize.Width - 80, windowSize.Height - 80));
            pointArray2.Add(new CCPoint(windowSize.Width / 2, windowSize.Height - 80));
            pointArray2.Add(new CCPoint(windowSize.Width / 2, 30));


            var action2 = new CCCatmullRomTo(3, pointArray2);
            var reverse2 = action2.Reverse();

            var seq2 = new CCSequence(action2, reverse2);

            Kathia.RunAction(seq2);

            Kathia.RunAction(
                new CCRepeatForever(
                    new CCSequence(
                        new CCMoveBy(0.05f, new CCPoint(10, 0)),
                        new CCMoveBy(0.05f, new CCPoint(-10, 0))
                    )
                )
            );

        }

        #endregion Setup content


        protected override void Draw()
        {
            base.Draw();

            // move to 50,50 since the "by" path will start at 50,50
<<<<<<< HEAD
            CCDrawManager.SharedDrawManager.PushMatrix();
            CCDrawManager.SharedDrawManager.Translate(50, 50, 0);
            CCDrawingPrimitives.DrawCatmullRom(pointArray, 50);
            CCDrawManager.SharedDrawManager.PopMatrix();
=======
            CCDrawManager.PushMatrix();
            CCDrawManager.Translate(50, 50, 0);
			CCDrawingPrimitives.Begin();
            CCDrawingPrimitives.DrawCatmullRom(pointArray, 50);
			CCDrawingPrimitives.End();
            CCDrawManager.PopMatrix();
>>>>>>> 3b7eae0a

			CCDrawingPrimitives.Begin();
            CCDrawingPrimitives.DrawCatmullRom(pointArray2, 50);
			CCDrawingPrimitives.End();
        }
    }


    public class ActionCardinalSplineStacked : ActionsDemo
    {
        List<CCPoint> pointArray = new List<CCPoint>();


        #region Properties

        public override string Title
        {
            get { return "Stacked MoveBy + CardinalSpline actions"; }
        }

        public override string Subtitle
        {
            get { return "CCMoveBy + CCCardinalSplineBy/To at the same time"; }
        }

        #endregion Properties


        #region Setup content

        public override void OnEnter()
        {
base.OnEnter(); CCSize windowSize = Scene.VisibleBoundsWorldspace.Size;

            CenterSprites(2);

            pointArray.Add(new CCPoint(0, 0));
            pointArray.Add(new CCPoint(windowSize.Width / 2 - 30, 0));
            pointArray.Add(new CCPoint(windowSize.Width / 2 - 30, windowSize.Height - 80));
            pointArray.Add(new CCPoint(0, windowSize.Height - 80));
            pointArray.Add(new CCPoint(0, 0));

            //
            // sprite 1 (By)
            //
            // Spline with no tension (tension==0)
            //

            var action = new CCCardinalSplineBy(3, pointArray, 0);
            var reverse = action.Reverse();

            var seq = new CCSequence(action, reverse);

            Tamara.Position = new CCPoint(50, 50);
            Tamara.RunAction(seq);

            Tamara.RunAction(
                new CCRepeatForever(
                    new CCSequence(
                        new CCMoveBy(0.05f, new CCPoint(10, 0)),
                        new CCMoveBy(0.05f, new CCPoint(-10, 0))
                    )
                )
            );
            //
            // sprite 2 (By)
            //
            // Spline with high tension (tension==1)
            //

            var action2 = new CCCardinalSplineBy(3, pointArray, 1);
            var reverse2 = action2.Reverse();

            var seq2 = new CCSequence(action2, reverse2);

            Kathia.Position = new CCPoint(windowSize.Width / 2, 50);
            Kathia.RunAction(seq2);

            Kathia.RunAction(
                new CCRepeatForever(
                    new CCSequence(
                        new CCMoveBy(0.05f, new CCPoint(10, 0)),
                        new CCMoveBy(0.05f, new CCPoint(-10, 0))
                    )
                )
            );

        }

        #endregion Setup content


        protected override void Draw()
        {
            base.Draw();

            // move to 50,50 since the "by" path will start at 50,50
<<<<<<< HEAD
            CCDrawManager.SharedDrawManager.PushMatrix();
            CCDrawManager.SharedDrawManager.Translate(50, 50, 0);
            CCDrawingPrimitives.DrawCardinalSpline(pointArray, 0, 100);
            CCDrawManager.SharedDrawManager.PopMatrix();
=======
            CCDrawManager.PushMatrix();
            CCDrawManager.Translate(50, 50, 0);
			CCDrawingPrimitives.Begin();
            CCDrawingPrimitives.DrawCardinalSpline(pointArray, 0, 100);
			CCDrawingPrimitives.End();
            CCDrawManager.PopMatrix();
>>>>>>> 3b7eae0a

            var s = Scene.VisibleBoundsWorldspace.Size;

<<<<<<< HEAD
            CCDrawManager.SharedDrawManager.PushMatrix();
            CCDrawManager.SharedDrawManager.Translate(s.Width / 2, 50, 0);
            CCDrawingPrimitives.DrawCardinalSpline(pointArray, 1, 100);
            CCDrawManager.SharedDrawManager.PopMatrix();
=======
            CCDrawManager.PushMatrix();
            CCDrawManager.Translate(s.Width / 2, 50, 0);
			CCDrawingPrimitives.Begin();
            CCDrawingPrimitives.DrawCardinalSpline(pointArray, 1, 100);
			CCDrawingPrimitives.End();
            CCDrawManager.PopMatrix();
>>>>>>> 3b7eae0a
        }
    }

    #endregion


    public class Issue1305 : ActionsDemo
    {
        CCSprite spriteTmp;

        #region Properties

        public override string Title
        {
            get { return "Issue 1305"; }
        }

        public override string Subtitle
        {
            get { return "In two seconds you should see a message on the console. NOT BEFORE."; }
        }

        #endregion Properties


        #region Constructors

        public Issue1305()
        {
            spriteTmp = new CCSprite("Images/grossini");
        }

        #endregion Constructors


        #region Setup content

        public override void OnEnter()
        {
base.OnEnter(); CCSize windowSize = Scene.VisibleBoundsWorldspace.Size;

            CenterSprites(0);

            spriteTmp.RunAction(new CCCallFuncN(Log));

            ScheduleOnce(AddSprite, 2);
        }

        #endregion Setup content


        void Log(CCNode sender)
        {
            CCLog.Log("This message SHALL ONLY appear when the sprite is added to the scene, NOT BEFORE");
        }

        void AddSprite(float dt)
        {
            spriteTmp.Position = new CCPoint(250, 250);
            AddChild(spriteTmp);
        }
    }


    public class Issue1305_2 : ActionsDemo
    {
        #region Properties

        public override string Title
        {
            get { return "Issue 1305 #2"; }
        }

        public override string Subtitle
        {
            get { return "See console. You should only see one message for each block"; }
        }

        #endregion Properties


        #region Setup content

        public override void OnEnter()
        {
base.OnEnter(); CCSize windowSize = Scene.VisibleBoundsWorldspace.Size;

            CenterSprites(0);

            var spr = new CCSprite("Images/grossini");
            spr.Position = new CCPoint(200, 200);
            AddChild(spr);

            var act1 = new CCMoveBy (2, new CCPoint(0, 100));

            var act2 = new CCCallFunc(Log1);
            var act3 = new CCMoveBy (2, new CCPoint(0, -100));
            var act4 = new CCCallFunc(Log2);
            var act5 = new CCMoveBy (2, new CCPoint(100, -100));
            var act6 = new CCCallFunc(Log3);
            var act7 = new CCMoveBy (2, new CCPoint(-100, 0));
            var act8 = new CCCallFunc(Log4);

            var actF = new CCSequence(act1, act2, act3, act4, act5, act6, act7, act8);

            spr.RunAction(actF);
        }

        #endregion Setup content


        void Log4()
        {
            CCLog.Log("4st block");
        }

        void Log3()
        {
            CCLog.Log("3st block");
        }

        void Log2()
        {
            CCLog.Log("2st block");
        }

        void Log1()
        {
            CCLog.Log("1st block");
        }
    }


    public class Issue1288 : ActionsDemo
    {
        CCSprite spr;
        CCRepeat act4;

        #region Properties

        public override string Title
        {
            get { return "Issue 1288"; }
        }

        public override string Subtitle
        {
            get { return "Sprite should end at the position where it started."; }
        }

        #endregion Properties


        #region Constructors

        public Issue1288()
        {
            spr = new CCSprite("Images/grossini");
            AddChild(spr);

            var act1 = new CCMoveBy (0.5f, new CCPoint(100, 0));
            var act2 = (CCMoveBy) act1.Reverse();
            var act3 = new CCSequence(act1, act2);
            act4 = new CCRepeat (act3, 2);
        }

        #endregion Constructors


        #region Setup content

        public override void OnEnter()
        {
base.OnEnter(); CCSize windowSize = Scene.VisibleBoundsWorldspace.Size;

            CenterSprites(0);

            spr.Position = new CCPoint(100, 100);

            spr.RunAction(act4);
        }

        #endregion Setup content
    }


    public class Issue1288_2 : ActionsDemo
    {
        CCSprite spr;
        CCMoveBy act1;

        #region Properties

        public override string Title
        {
            get { return "Issue 1288 #2"; }
        }

        public override string Subtitle
        {
            get { return "Sprite should move 100 pixels, and stay there"; }
        }

        #endregion Properties


        #region Constructors

        public Issue1288_2()
        {
            spr = new CCSprite("Images/grossini");
            AddChild(spr);

            act1 = new CCMoveBy(0.5f, new CCPoint(100, 0));
        }

        #endregion Constructors


        #region Setup content

        public override void OnEnter()
        {
base.OnEnter(); CCSize windowSize = Scene.VisibleBoundsWorldspace.Size;

            CenterSprites(0);

            spr.Position = new CCPoint(100, 100);

            spr.RunAction(new CCRepeat (act1, 1));
        }

        #endregion Setup content
    }

    public class Issue1327 : ActionsDemo
    {
        CCSequence actF;


        #region Properties

        public override string Title
        {
            get { return "Issue 1327"; }
        }

        public override string Subtitle
        {
            get { return "See console: You should see: 0, 45, 90, 135, 180"; }
        }

        #endregion Properties


        #region Constructors

        public Issue1327()
        {
            var act1 = new CCCallFuncN(LogSprRotation);
            var act2 = new CCRotateBy (0.25f, 45);
            var act3 = new CCCallFuncN(LogSprRotation);
            var act4 = new CCRotateBy (0.25f, 45);
            var act5 = new CCCallFuncN(LogSprRotation);
            var act6 = new CCRotateBy (0.25f, 45);
            var act7 = new CCCallFuncN(LogSprRotation);
            var act8 = new CCRotateBy (0.25f, 45);
            var act9 = new CCCallFuncN(LogSprRotation);

            actF = new CCSequence(act1, act2, act3, act4, act5, act6, act7, act8, act9);
        }

        #endregion Constructors


        #region Setup content

        public override void OnEnter()
        {
base.OnEnter(); CCSize windowSize = Scene.VisibleBoundsWorldspace.Size;

            CenterSprites(0);

            var spr = new CCSprite("Images/grossini");
            spr.Position = new CCPoint(100, 100);
            AddChild(spr);

            spr.RunAction(actF);
        }

        #endregion Setup content


        void LogSprRotation(CCNode sender)
        {
            CCLog.Log("{0},{1}", sender.RotationX, sender.RotationY);
        }
    }

    public class Issue1389 : ActionsDemo
    {
        int testInteger;


        #region Properties

        public override string Subtitle
        {
            get { return "See console: You should see an 8"; }
        }

        #endregion Properties


        #region Setup content

        public override void OnEnter()
        {
base.OnEnter(); CCSize windowSize = Scene.VisibleBoundsWorldspace.Size;

            CenterSprites(0);

            testInteger = 0;
            CCLog.Log("testInt = {0}", testInteger);

            this.RunAction(
                new CCSequence(
                    new CCCallFuncND(IncrementIntegerCallback, "1"),
                    new CCCallFuncND(IncrementIntegerCallback, "2"),
                    new CCCallFuncND(IncrementIntegerCallback, "3"),
                    new CCCallFuncND(IncrementIntegerCallback, "4"),
                    new CCCallFuncND(IncrementIntegerCallback, "5"),
                    new CCCallFuncND(IncrementIntegerCallback, "6"),
                    new CCCallFuncND(IncrementIntegerCallback, "7"),
                    new CCCallFuncND(IncrementIntegerCallback, "8")
                )
            );
        }

        #endregion Setup content


        void IncrementInteger()
        {
            testInteger++;
        }

        void IncrementIntegerCallback(CCNode sender, object data)
        {
            IncrementInteger();
            CCLog.Log("{0}", data);
        }
    }


    public class PauseResumeActions : ActionsDemo
    {
        List<object> pausedTargets;


        #region Properties

        public override string Title
        {
            get { return "PauseResumeActions"; }
        }

        public override string Subtitle
        {
            get { return "All actions pause at 3s and resume at 5s"; }
        }

        #endregion Properties


        #region Setup content

        public override void OnEnter()
        {
base.OnEnter(); CCSize windowSize = Scene.VisibleBoundsWorldspace.Size;

            CenterSprites(2);

            Tamara.RunAction(new CCRepeatForever (new CCRotateBy (3, 360)));
            Grossini.RunAction(new CCRepeatForever (new CCRotateBy (3, -360)));
            Kathia.RunAction(new CCRepeatForever (new CCRotateBy (3, 360)));

            ScheduleOnce(Pause, 3);
            ScheduleOnce(Resume, 5);
        }

        #endregion Setup content


        void Pause(float dt)
        {
            CCLog.Log("Pausing");

            pausedTargets = CCApplication.SharedApplication.ActionManager.PauseAllRunningActions();
        }

        void Resume(float dt)
        {
            CCLog.Log("Resuming");
            CCApplication.SharedApplication.ActionManager.ResumeTargets(pausedTargets);
        }
    }

    public class RemoveSelfActions : ActionsDemo
    {
        CCSequence action;

        #region Properties

        public override string Subtitle
        {
            get { return "Sequence: Move + Rotate + Scale + RemoveSelf"; }
        }

        #endregion Properties


        #region Constructors

        public RemoveSelfActions()
        {
            action = new CCSequence(
                new CCMoveBy(2, new CCPoint(240, 0)),
                new CCRotateBy(2, 540),
                new CCScaleTo(1, 0.1f),
                new CCRemoveSelf()
            );
        }

        #endregion Constructors


        #region Setup content

        public override void OnEnter()
        {
base.OnEnter(); CCSize windowSize = Scene.VisibleBoundsWorldspace.Size;

            AlignSpritesLeft(1);

            Grossini.RunAction(action);
        }

        #endregion Setup content
    }

}<|MERGE_RESOLUTION|>--- conflicted
+++ resolved
@@ -1937,40 +1937,25 @@
         {
             base.Draw();
 
-<<<<<<< HEAD
-            // move to 50,50 since the "by" path will start at 50,50
-            CCDrawManager.SharedDrawManager.PushMatrix();
+			// move to 50,50 since the "by" path will start at 50,50
+			CCDrawManager.SharedDrawManager.PushMatrix();
             CCDrawManager.SharedDrawManager.Translate(50, 50, 0);
-            CCDrawingPrimitives.DrawCardinalSpline(pointList, 0, 100);
-            CCDrawManager.SharedDrawManager.PopMatrix();
-=======
-			// move to 50,50 since the "by" path will start at 50,50
-			CCDrawManager.PushMatrix();
-			CCDrawManager.Translate(50, 50, 0);
 
 			CCDrawingPrimitives.Begin();
             CCDrawingPrimitives.DrawCardinalSpline(pointList, 0, 100);
 			CCDrawingPrimitives.End();
 
-            CCDrawManager.PopMatrix();
->>>>>>> 3b7eae0a
+            CCDrawManager.SharedDrawManager.PopMatrix();
 
             var s = Scene.VisibleBoundsWorldspace.Size;
 
-<<<<<<< HEAD
             CCDrawManager.SharedDrawManager.PushMatrix();
             CCDrawManager.SharedDrawManager.Translate(s.Width / 2, 50, 0);
-            CCDrawingPrimitives.DrawCardinalSpline(pointList, 1, 100);
-            CCDrawManager.SharedDrawManager.PopMatrix();
-=======
-            CCDrawManager.PushMatrix();
-            CCDrawManager.Translate(s.Width / 2, 50, 0);
 
 			CCDrawingPrimitives.Begin();
             CCDrawingPrimitives.DrawCardinalSpline(pointList, 1, 100);
 			CCDrawingPrimitives.End();
-            CCDrawManager.PopMatrix();
->>>>>>> 3b7eae0a
+            CCDrawManager.SharedDrawManager.PopMatrix();
         }
     }
 
@@ -2000,7 +1985,8 @@
 
         public override void OnEnter()
         {
-base.OnEnter(); CCSize windowSize = Scene.VisibleBoundsWorldspace.Size;
+            base.OnEnter(); 
+            CCSize windowSize = Scene.VisibleBoundsWorldspace.Size;
 
             CenterSprites(2);
 
@@ -2045,23 +2031,12 @@
             base.Draw();
 
             // move to 50,50 since the "by" path will start at 50,50
-<<<<<<< HEAD
             CCDrawManager.SharedDrawManager.PushMatrix();
             CCDrawManager.SharedDrawManager.Translate(50, 50, 0);
-            CCDrawingPrimitives.DrawCatmullRom(pointList, 50);
-            CCDrawManager.SharedDrawManager.PopMatrix();
-=======
-            CCDrawManager.PushMatrix();
-            CCDrawManager.Translate(50, 50, 0);
 			CCDrawingPrimitives.Begin();
             CCDrawingPrimitives.DrawCatmullRom(pointList, 50);
 			CCDrawingPrimitives.End();
-            CCDrawManager.PopMatrix();
->>>>>>> 3b7eae0a
-
-			CCDrawingPrimitives.Begin();
-            CCDrawingPrimitives.DrawCatmullRom(pointList2, 50);
-			CCDrawingPrimitives.End();
+            CCDrawManager.SharedDrawManager.PopMatrix();
         }
     }
 
@@ -2107,7 +2082,8 @@
 
         public override void OnEnter()
         {
-base.OnEnter(); CCSize windowSize = Scene.VisibleBoundsWorldspace.Size;
+            base.OnEnter(); 
+            CCSize windowSize = Scene.VisibleBoundsWorldspace.Size;
 
             CenterSprites(2);
 
@@ -2141,7 +2117,8 @@
 
         public override void OnEnter()
         {
-base.OnEnter(); CCSize windowSize = Scene.VisibleBoundsWorldspace.Size;
+            base.OnEnter(); 
+            CCSize windowSize = Scene.VisibleBoundsWorldspace.Size;
 
             CenterSprites(0);
 
@@ -2399,19 +2376,13 @@
             base.Draw();
 
             // move to 50,50 since the "by" path will start at 50,50
-<<<<<<< HEAD
+
             CCDrawManager.SharedDrawManager.PushMatrix();
             CCDrawManager.SharedDrawManager.Translate(50, 50, 0);
-            CCDrawingPrimitives.DrawCatmullRom(pointArray, 50);
-            CCDrawManager.SharedDrawManager.PopMatrix();
-=======
-            CCDrawManager.PushMatrix();
-            CCDrawManager.Translate(50, 50, 0);
 			CCDrawingPrimitives.Begin();
             CCDrawingPrimitives.DrawCatmullRom(pointArray, 50);
 			CCDrawingPrimitives.End();
-            CCDrawManager.PopMatrix();
->>>>>>> 3b7eae0a
+            CCDrawManager.SharedDrawManager.PopMatrix();
 
 			CCDrawingPrimitives.Begin();
             CCDrawingPrimitives.DrawCatmullRom(pointArray2, 50);
@@ -2444,7 +2415,7 @@
 
         public override void OnEnter()
         {
-base.OnEnter(); CCSize windowSize = Scene.VisibleBoundsWorldspace.Size;
+            base.OnEnter(); CCSize windowSize = Scene.VisibleBoundsWorldspace.Size;
 
             CenterSprites(2);
 
@@ -2509,35 +2480,22 @@
             base.Draw();
 
             // move to 50,50 since the "by" path will start at 50,50
-<<<<<<< HEAD
+
             CCDrawManager.SharedDrawManager.PushMatrix();
             CCDrawManager.SharedDrawManager.Translate(50, 50, 0);
-            CCDrawingPrimitives.DrawCardinalSpline(pointArray, 0, 100);
-            CCDrawManager.SharedDrawManager.PopMatrix();
-=======
-            CCDrawManager.PushMatrix();
-            CCDrawManager.Translate(50, 50, 0);
 			CCDrawingPrimitives.Begin();
             CCDrawingPrimitives.DrawCardinalSpline(pointArray, 0, 100);
 			CCDrawingPrimitives.End();
-            CCDrawManager.PopMatrix();
->>>>>>> 3b7eae0a
+            CCDrawManager.SharedDrawManager.PopMatrix();
 
             var s = Scene.VisibleBoundsWorldspace.Size;
 
-<<<<<<< HEAD
             CCDrawManager.SharedDrawManager.PushMatrix();
             CCDrawManager.SharedDrawManager.Translate(s.Width / 2, 50, 0);
-            CCDrawingPrimitives.DrawCardinalSpline(pointArray, 1, 100);
-            CCDrawManager.SharedDrawManager.PopMatrix();
-=======
-            CCDrawManager.PushMatrix();
-            CCDrawManager.Translate(s.Width / 2, 50, 0);
 			CCDrawingPrimitives.Begin();
             CCDrawingPrimitives.DrawCardinalSpline(pointArray, 1, 100);
 			CCDrawingPrimitives.End();
-            CCDrawManager.PopMatrix();
->>>>>>> 3b7eae0a
+            CCDrawManager.SharedDrawManager.PopMatrix();
         }
     }
 
