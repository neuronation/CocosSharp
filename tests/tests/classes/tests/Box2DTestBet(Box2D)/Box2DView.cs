--- conflicted
+++ resolved
@@ -33,17 +33,12 @@
 
         public override void Update(float dt)
         {
-<<<<<<< HEAD
-=======
             base.Update(dt);
             m_test.Step(settings);
->>>>>>> 55b2ee48
         }
 
         public override void Draw()
         {
-            m_test.Step(settings);
-
             base.Draw();
 
             m_test.InternalDraw(settings);
