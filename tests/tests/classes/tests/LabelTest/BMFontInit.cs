--- conflicted
+++ resolved
@@ -9,11 +9,6 @@
 
         public BMFontInit()
         {
-<<<<<<< HEAD
-			var s = Scene.VisibleBoundsWorldspace.Size;
-=======
->>>>>>> 17e88d72
-
             bmFont = new CCLabelBMFont();
             //CCLabelBMFont* bmFont = [CCLabelBMFont create:@"Foo" fntFile:@"arial-unicode-26"];
             bmFont.FntFile = "fonts/helvetica-32.fnt";
@@ -21,11 +16,11 @@
             AddChild(bmFont);
         }
 
-		protected override void RunningOnNewWindow(CCSize windowSize)
-		{
-			base.RunningOnNewWindow(windowSize);
+        protected override void AddedToNewScene()
+        {
+            base.AddedToNewScene();
 
-			var s = windowSize;
+            var s = Scene.VisibleBoundsWorldspace.Size;
 			bmFont.Position = new CCPoint(s.Width / 2, s.Height / 4 * 2);
 
 		}
