using System;
using System.Collections.Generic;
using System.Linq;
using System.Text;
using CocosSharp;
using tests;
using System.Diagnostics;

namespace CocosSharp
{
    public enum TagSprite
    {
        kTagTileMap = 1,
        kTagSpriteManager = 1,
        kTagAnimation1 = 1,
        kTagBitmapAtlas1 = 1,
        kTagBitmapAtlas2 = 2,
        kTagBitmapAtlas3 = 3,

        kTagSprite1,
        kTagSprite2,
        kTagSprite3,
        kTagSprite4,
        kTagSprite5,
        kTagSprite6,
        kTagSprite7,
        kTagSprite8
    }

    public class AtlasDemo : TestNavigationLayer
    {
        //protected:

        public AtlasDemo()
        {

        }

        public enum LabelTestConstant
        {
            IDC_NEXT = 100,
            IDC_BACK,
            IDC_RESTART
        }


		public override string Title
		{
			get
			{
				return title();
			}
		}

        public virtual string title()
        {
            return "No title";
        }

		public override string Subtitle
		{
			get
			{
				return subtitle();
			}
		}

        public virtual string subtitle()
        {
            return "";
        }

		public override void RestartCallback(object sender)
		{
			base.RestartCallback(sender);
            CCScene s = new AtlasTestScene();
            s.AddChild(AtlasTestScene.restartAtlasAction());

<<<<<<< HEAD
            Scene.Director.ReplaceScene(s);
=======
            Director.ReplaceScene(s);
>>>>>>> 17e88d72
        }

		public override void NextCallback(object sender)
		{
			base.NextCallback(sender);

            CCScene s = new AtlasTestScene();

            s.AddChild(AtlasTestScene.nextAtlasAction());

<<<<<<< HEAD
            Scene.Director.ReplaceScene(s);
=======
            Director.ReplaceScene(s);
>>>>>>> 17e88d72

        }

		public override void BackCallback(object sender)
		{
			base.BackCallback(sender);

            CCScene s = new AtlasTestScene();

            s.AddChild(AtlasTestScene.backAtlasAction());

<<<<<<< HEAD
            Scene.Director.ReplaceScene(s);
=======
            Director.ReplaceScene(s);
>>>>>>> 17e88d72

        }

    }

}<|MERGE_RESOLUTION|>--- conflicted
+++ resolved
@@ -76,11 +76,7 @@
             CCScene s = new AtlasTestScene();
             s.AddChild(AtlasTestScene.restartAtlasAction());
 
-<<<<<<< HEAD
-            Scene.Director.ReplaceScene(s);
-=======
             Director.ReplaceScene(s);
->>>>>>> 17e88d72
         }
 
 		public override void NextCallback(object sender)
@@ -91,12 +87,7 @@
 
             s.AddChild(AtlasTestScene.nextAtlasAction());
 
-<<<<<<< HEAD
-            Scene.Director.ReplaceScene(s);
-=======
             Director.ReplaceScene(s);
->>>>>>> 17e88d72
-
         }
 
 		public override void BackCallback(object sender)
@@ -107,12 +98,7 @@
 
             s.AddChild(AtlasTestScene.backAtlasAction());
 
-<<<<<<< HEAD
-            Scene.Director.ReplaceScene(s);
-=======
             Director.ReplaceScene(s);
->>>>>>> 17e88d72
-
         }
 
     }
