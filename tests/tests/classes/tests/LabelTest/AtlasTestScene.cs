--- conflicted
+++ resolved
@@ -95,11 +95,8 @@
         {
             CCLayer pLayer = nextAtlasAction();
             AddChild(pLayer);
-<<<<<<< HEAD
+
             Scene.Director.ReplaceScene(this);
-=======
-            Director.ReplaceScene(this);
->>>>>>> 17e88d72
         }
     }
 }