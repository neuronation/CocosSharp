--- conflicted
+++ resolved
@@ -4,16 +4,10 @@
 {
     internal class LabelTTFA8Test : AtlasDemo
     {
-
 		CCLabelTtf label1;
 
         public LabelTTFA8Test()
         {
-<<<<<<< HEAD
-			var s = Scene.VisibleBoundsWorldspace.Size;
-=======
->>>>>>> 17e88d72
-
 			var layer = new CCLayerColor(new CCColor4B(128, 128, 128, 255));
             AddChild(layer, -10);
 
@@ -28,12 +22,15 @@
 			label1.RepeatForever(fadeIn, fadeOut);
         }
 
-		protected override void RunningOnNewWindow(CCSize windowSize)
-		{
-			base.RunningOnNewWindow(windowSize);
+        protected override void AddedToNewScene()
+        {
+            base.AddedToNewScene();
 
-			label1.Position = windowSize.Center;
+            var s = Scene.VisibleBoundsWorldspace.Size;
+
+			label1.Position = s.Center;
 		}
+
         public override string title()
         {
             return "Testing A8 Format";
