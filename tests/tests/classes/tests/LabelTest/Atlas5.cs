using System;
using System.Collections.Generic;
using System.Linq;
using System.Text;
using CocosSharp;

namespace tests
{
    public class Atlas5 : AtlasDemo
    {
		CCLabelBMFont label;

        public Atlas5()
        {
			label = new CCLabelBMFont("abcdefg", "fonts/bitmapFontTest4.fnt");
            AddChild(label);
<<<<<<< HEAD

			var s = Scene.VisibleBoundsWorldspace.Size;

			label.Position = s.Center;
=======
>>>>>>> 17e88d72
			label.AnchorPoint = CCPoint.AnchorMiddle;
        }

		protected override void RunningOnNewWindow(CCSize windowSize)
		{
			base.RunningOnNewWindow(windowSize);
			var s = windowSize;

			label.Position = s.Center;		
		}

        public override string title()
		{
            return "CCLabelBMFont";
        }

        public override string subtitle()
        {
            return "Testing padding";
        }
    }
}<|MERGE_RESOLUTION|>--- conflicted
+++ resolved
@@ -14,20 +14,14 @@
         {
 			label = new CCLabelBMFont("abcdefg", "fonts/bitmapFontTest4.fnt");
             AddChild(label);
-<<<<<<< HEAD
 
-			var s = Scene.VisibleBoundsWorldspace.Size;
-
-			label.Position = s.Center;
-=======
->>>>>>> 17e88d72
 			label.AnchorPoint = CCPoint.AnchorMiddle;
         }
 
-		protected override void RunningOnNewWindow(CCSize windowSize)
-		{
-			base.RunningOnNewWindow(windowSize);
-			var s = windowSize;
+        protected override void AddedToNewScene()
+        {
+            base.AddedToNewScene();
+            var s = Scene.VisibleBoundsWorldspace.Size;
 
 			label.Position = s.Center;		
 		}
