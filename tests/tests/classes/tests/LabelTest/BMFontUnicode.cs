--- conflicted
+++ resolved
@@ -17,13 +17,7 @@
             string japanese = strings["japanese"].AsString;
             string spanish = strings["spanish"].AsString;
 
-<<<<<<< HEAD
-            CCSize s = Scene.VisibleBoundsWorldspace.Size;
-
-            CCLabelBMFont label1 = new CCLabelBMFont(spanish, "fonts/arial-unicode-26.fnt", 200, CCTextAlignment.Left);
-=======
             label1 = new CCLabelBMFont(spanish, "fonts/arial-unicode-26.fnt", 200, CCTextAlignment.Left);
->>>>>>> 17e88d72
             AddChild(label1);
 
             label2 = new CCLabelBMFont(chinese, "fonts/arial-unicode-26.fnt");
@@ -33,11 +27,11 @@
             AddChild(label3);
         }
 
-		protected override void RunningOnNewWindow(CCSize windowSize)
-		{
-			base.RunningOnNewWindow(windowSize);
+        protected override void AddedToNewScene()
+        {
+            base.AddedToNewScene();
 
-			var s = windowSize;
+            var s = Scene.VisibleBoundsWorldspace.Size;
 
 			label1.Position = new CCPoint(s.Width / 2, s.Height / 4 * 3);
 			label2.Position = new CCPoint(s.Width / 2, s.Height / 4 * 2);
