using System;
using System.Collections.Generic;
using System.Linq;
using System.Text;
using CocosSharp;

namespace tests
{
    public class GitHubIssue5 : AtlasDemo
    {
        private CCLabelTtf _TestLabel;
        private int _Index = 0;

        public GitHubIssue5()
        {
<<<<<<< HEAD
            CCSize s = Scene.VisibleBoundsWorldspace.Size;
=======
            
>>>>>>> 17e88d72
            _TestLabel = new CCLabelTtf("", "Arial", 10);
            AddChild(_TestLabel);
        }

		protected override void RunningOnNewWindow(CCSize windowSize)
		{
			base.RunningOnNewWindow(windowSize);

			var s = windowSize;
			_TestLabel.Position = new CCPoint(s.Width / 2, s.Height / 4 * 2);

		}

        public override void OnEnter()
        {
            base.OnEnter();
            _Index++;
            // Start the ticker
            RunAction(new CCRepeatForever (
                new CCSequence(
                new CCDelayTime (1f),
                new CCCallFunc(UpdateLabel))
                ));
        }

        private void UpdateLabel()
        {
            switch (_Index % 3)
            {
                case 0:
                    _TestLabel.Text = ("******* DEBUG MODE - please uncomment #define Debug *******");
                    break;
                case 1:
                      _TestLabel.Text = ("******* [" + String.Format("{0:0.##}", 50) + "] p " + _Index + " z X *******");
                    break;
                case 2:
                    _TestLabel.Text = ("");
                    break;
            }
            _Index++;
        }

        public override string title()
        {
            return "Testing CCLabelTTF";
        }

        public override string subtitle()
        {
            return "Github Issue 5 - Set label to empty string";
        }
    }
}<|MERGE_RESOLUTION|>--- conflicted
+++ resolved
@@ -13,20 +13,15 @@
 
         public GitHubIssue5()
         {
-<<<<<<< HEAD
-            CCSize s = Scene.VisibleBoundsWorldspace.Size;
-=======
-            
->>>>>>> 17e88d72
             _TestLabel = new CCLabelTtf("", "Arial", 10);
             AddChild(_TestLabel);
         }
 
-		protected override void RunningOnNewWindow(CCSize windowSize)
-		{
-			base.RunningOnNewWindow(windowSize);
+        protected override void AddedToNewScene()
+        {
+            base.AddedToNewScene();
 
-			var s = windowSize;
+            CCSize s = Scene.VisibleBoundsWorldspace.Size;
 			_TestLabel.Position = new CCPoint(s.Width / 2, s.Height / 4 * 2);
 
 		}
