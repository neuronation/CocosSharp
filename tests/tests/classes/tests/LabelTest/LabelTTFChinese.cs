--- conflicted
+++ resolved
@@ -13,21 +13,18 @@
 
         public LabelTTFChinese()
         {
-<<<<<<< HEAD
-			var size = Scene.VisibleBoundsWorldspace.Size;
-			var pLable = new CCLabelTtf("中国", "Marker Felt", 30);
-			pLable.Position = size.Center;
-=======
 			pLable = new CCLabelTtf("中国", "Marker Felt", 30);
->>>>>>> 17e88d72
             AddChild(pLable);
         }
 
-		protected override void RunningOnNewWindow(CCSize windowSize)
-		{
-			base.RunningOnNewWindow(windowSize);
+        protected override void AddedToNewScene()
+        {
+            base.AddedToNewScene();
 
-			pLable.Position = windowSize.Center;
+            var size = Scene.VisibleBoundsWorldspace.Size;
+
+
+            pLable.Position = size.Center;
 
 		}
         public override string title()
@@ -47,22 +44,17 @@
 
         public LabelBMFontChinese()
         {
-<<<<<<< HEAD
-			var size = Scene.VisibleBoundsWorldspace.Size;
-            var pLable = new CCLabelBMFont("中国", "fonts/bitmapFontChinese.fnt");
-			pLable.Position = size.Center;
-=======
             pLable = new CCLabelBMFont("中国", "fonts/bitmapFontChinese.fnt");
->>>>>>> 17e88d72
             AddChild(pLable);
         }
 
+        protected override void AddedToNewScene()
+        {
+            base.AddedToNewScene();
 
-		protected override void RunningOnNewWindow(CCSize windowSize)
-		{
-			base.RunningOnNewWindow(windowSize);
+            var size = Scene.VisibleBoundsWorldspace.Size;
 
-			pLable.Position = windowSize.Center;
+            pLable.Position = size.Center;
 
 		}
 
