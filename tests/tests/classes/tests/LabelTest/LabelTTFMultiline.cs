--- conflicted
+++ resolved
@@ -12,11 +12,6 @@
 
         public LabelTTFMultiline()
         {
-<<<<<<< HEAD
-			var s = Scene.VisibleBoundsWorldspace.Size;
-=======
->>>>>>> 17e88d72
-
             // CCLabelBMFont
 			center = new CCLabelTtf("word wrap \"testing\" (bla0) bla1 'bla2' [bla3] (bla4) {bla5} {bla6} [bla7] (bla8) [bla9] 'bla0' \"bla1\"",
                 "Paint Boy", 32, 
@@ -27,13 +22,16 @@
             AddChild(center);
         }
 
-		protected override void RunningOnNewWindow(CCSize windowSize)
-		{
-			base.RunningOnNewWindow(windowSize);
+        protected override void AddedToNewScene()
+        {
+            var s = Scene.VisibleBoundsWorldspace.Size;
 
-			center.Position = new CCPoint(windowSize.Width / 2, 150);
-			center.Dimensions = new CCSize(windowSize.Width / 2, 200);
+            base.AddedToNewScene();
+
+            center.Position = new CCPoint(s.Width / 2, 150);
+            center.Dimensions = new CCSize(s.Width / 2, 200);
 		}
+
         public override string title()
         {
             return "Testing CCLabelTTF Word Wrap";
