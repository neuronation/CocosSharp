using CocosSharp;

namespace tests
{
    internal class Issue1343 : AtlasDemo
    {
		CCLabelBMFont bmFont;

        public Issue1343()
        {
<<<<<<< HEAD
            CCSize s = Scene.VisibleBoundsWorldspace.Size;

            var bmFont = new CCLabelBMFont();
=======
            bmFont = new CCLabelBMFont();
>>>>>>> 17e88d72
            bmFont.FntFile = "fonts/font-issue1343.fnt";
            bmFont.Text = ("ABCDEFGHIJKLMNOPQRSTUVWXYZ1234567890abcdefghijklmnopqrstuvwxyz.,'");
            AddChild(bmFont);
            bmFont.Scale = 0.3f;

        }

		protected override void RunningOnNewWindow(CCSize windowSize)
		{
			base.RunningOnNewWindow(windowSize);

			var s = windowSize;
			bmFont.Position = new CCPoint(s.Width / 2, s.Height / 4 * 2);

		}
        public override string title()
        {
            return "Issue 1343";
        }

        public override string subtitle()
        {
            return "You should see: ABCDEFGHIJKLMNOPQRSTUVWXYZ1234567890abcdefghijklmnopqrstuvwxyz.,'";
        }
    }
}<|MERGE_RESOLUTION|>--- conflicted
+++ resolved
@@ -8,13 +8,7 @@
 
         public Issue1343()
         {
-<<<<<<< HEAD
-            CCSize s = Scene.VisibleBoundsWorldspace.Size;
-
-            var bmFont = new CCLabelBMFont();
-=======
             bmFont = new CCLabelBMFont();
->>>>>>> 17e88d72
             bmFont.FntFile = "fonts/font-issue1343.fnt";
             bmFont.Text = ("ABCDEFGHIJKLMNOPQRSTUVWXYZ1234567890abcdefghijklmnopqrstuvwxyz.,'");
             AddChild(bmFont);
@@ -22,11 +16,12 @@
 
         }
 
-		protected override void RunningOnNewWindow(CCSize windowSize)
-		{
-			base.RunningOnNewWindow(windowSize);
+        protected override void AddedToNewScene()
+        {
+            base.AddedToNewScene();
 
-			var s = windowSize;
+            CCSize s = Scene.VisibleBoundsWorldspace.Size;
+
 			bmFont.Position = new CCPoint(s.Width / 2, s.Height / 4 * 2);
 
 		}
