--- conflicted
+++ resolved
@@ -14,19 +14,13 @@
         {
 			m_textureAtlas = new CCTextureAtlas (TestResource.s_AtlasTest, 3);
             //m_textureAtlas.retain();
-
-<<<<<<< HEAD
-            CCSize s = Scene.VisibleBoundsWorldspace.Size;
-=======
->>>>>>> 17e88d72
-
         }
 
-		protected override void RunningOnNewWindow(CCSize windowSize)
-		{
-			base.RunningOnNewWindow(windowSize);
+        protected override void AddedToNewScene()
+        {
+            base.AddedToNewScene();
 
-			CCSize s = windowSize;
+            CCSize s = Scene.VisibleBoundsWorldspace.Size;
 
 			//
 			// Notice: u,v tex coordinates are inverted
