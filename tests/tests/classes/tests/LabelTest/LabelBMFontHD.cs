using System;
using System.Collections.Generic;
using System.Linq;
using System.Text;
using CocosSharp;

namespace tests
{
    public class LabelBMFontHD : AtlasDemo
    {
		CCLabelBMFont label1;

        public LabelBMFontHD()
        {
<<<<<<< HEAD
			var s = Scene.VisibleBoundsWorldspace.Size;

=======
>>>>>>> 17e88d72
            // CCLabelBMFont
			label1 = new CCLabelBMFont("TESTING RETINA DISPLAY", "fonts/konqa32.fnt");
            AddChild(label1);
        }

		protected override void RunningOnNewWindow(CCSize windowSize)
		{
			base.RunningOnNewWindow(windowSize);

			label1.Position = windowSize.Center;
		}
        public override string title()
        {
            return "Testing Retina Display BMFont";
        }

        public override string subtitle()
        {
            return "loading arista16 or arista16-hd";
        }
    }
}<|MERGE_RESOLUTION|>--- conflicted
+++ resolved
@@ -12,22 +12,19 @@
 
         public LabelBMFontHD()
         {
-<<<<<<< HEAD
-			var s = Scene.VisibleBoundsWorldspace.Size;
-
-=======
->>>>>>> 17e88d72
             // CCLabelBMFont
 			label1 = new CCLabelBMFont("TESTING RETINA DISPLAY", "fonts/konqa32.fnt");
             AddChild(label1);
         }
 
-		protected override void RunningOnNewWindow(CCSize windowSize)
-		{
-			base.RunningOnNewWindow(windowSize);
+        protected override void AddedToNewScene()
+        {
+            base.AddedToNewScene();
 
-			label1.Position = windowSize.Center;
+            var s = Scene.VisibleBoundsWorldspace.Size;
+            label1.Position = s.Center;
 		}
+
         public override string title()
         {
             return "Testing Retina Display BMFont";
