--- conflicted
+++ resolved
@@ -13,9 +13,6 @@
 
         public AtlasBitmapColor()
         {
-<<<<<<< HEAD
-			var s = Scene.VisibleBoundsWorldspace.Size;
-=======
 			label1 = new CCLabelBMFont("Blue", "fonts/bitmapFontTest5.fnt");
 			label1.Color = CCColor3B.Blue;
             AddChild(label1);
@@ -32,19 +29,19 @@
 			label3.Color = CCColor3B.Green;
             label3.Text = "Green";
         }
->>>>>>> 17e88d72
 
-		protected override void RunningOnNewWindow(CCSize windowSize)
-		{
-			base.RunningOnNewWindow(windowSize);
+        protected override void AddedToNewScene()
+        {
+            base.AddedToNewScene();
 
-			var s = windowSize;
+            var s = Scene.VisibleBoundsWorldspace.Size;
 
 			label1.Position = new CCPoint(s.Width / 2, s.Height / 4);
 			label2.Position = new CCPoint(s.Width / 2, 2 * s.Height / 4);
 			label3.Position = new CCPoint(s.Width / 2, 3 * s.Height / 4);
 
 		}
+
         public override string title()
         {
             return "CCLabelBMFont";
