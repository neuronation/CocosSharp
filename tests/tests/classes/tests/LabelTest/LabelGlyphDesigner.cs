using System;
using System.Collections.Generic;
using System.Linq;
using System.Text;
using CocosSharp;

namespace tests
{
    public class LabelGlyphDesigner : AtlasDemo
    {

		CCLabelBMFont label1;

        public LabelGlyphDesigner()
        {
<<<<<<< HEAD
			var s = Scene.VisibleBoundsWorldspace.Size;

=======
>>>>>>> 17e88d72
			var layer = new CCLayerColor(new CCColor4B(128, 128, 128, 255));
            AddChild(layer, -10);

            // CCLabelBMFont
			label1 = new CCLabelBMFont("Testing Glyph Designer", "fonts/futura-48.fnt");
            AddChild(label1);
        }

		protected override void RunningOnNewWindow(CCSize windowSize)
		{
			base.RunningOnNewWindow(windowSize);

			label1.Position = windowSize.Center;

		}
        public override string title()
        {
            return "Testing Glyph Designer";
        }

        public override string subtitle()
        {
            return "You should see a font with shawdows and outline";
        }
    }
}<|MERGE_RESOLUTION|>--- conflicted
+++ resolved
@@ -13,11 +13,6 @@
 
         public LabelGlyphDesigner()
         {
-<<<<<<< HEAD
-			var s = Scene.VisibleBoundsWorldspace.Size;
-
-=======
->>>>>>> 17e88d72
 			var layer = new CCLayerColor(new CCColor4B(128, 128, 128, 255));
             AddChild(layer, -10);
 
@@ -26,13 +21,16 @@
             AddChild(label1);
         }
 
-		protected override void RunningOnNewWindow(CCSize windowSize)
-		{
-			base.RunningOnNewWindow(windowSize);
+        protected override void AddedToNewScene()
+        {
+            base.AddedToNewScene();
 
-			label1.Position = windowSize.Center;
+            var s = Scene.VisibleBoundsWorldspace.Size;
+
+            label1.Position = s.Center;
 
 		}
+
         public override string title()
         {
             return "Testing Glyph Designer";
