--- conflicted
+++ resolved
@@ -48,23 +48,14 @@
 			label3.AnchorPoint = CCPoint.AnchorUpperRight;
             AddChild(label3, 0, (int)TagSprite.kTagBitmapAtlas3);
 
-
-<<<<<<< HEAD
-			var s = Scene.VisibleBoundsWorldspace.Size;
-			label1.Position = CCPoint.Zero;
-			label2.Position = s.Center;
-            label3.Position = new CCPoint(s.Width, s.Height);
-
-=======
->>>>>>> 17e88d72
             base.Schedule(step);
         }
 
-		protected override void RunningOnNewWindow(CCSize windowSize)
-		{
-			base.RunningOnNewWindow(windowSize);
+        protected override void AddedToNewScene()
+        {
+            base.AddedToNewScene();
 
-			var s = windowSize;
+            var s = Scene.VisibleBoundsWorldspace.Size;;
 
 			label1.Position = CCVisibleRect.LeftBottom;
 			label2.Position = CCVisibleRect.Center;
