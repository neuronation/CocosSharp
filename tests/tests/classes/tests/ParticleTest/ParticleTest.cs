--- conflicted
+++ resolved
@@ -165,11 +165,7 @@
         {
             AddChild(NextParticleAction());
 
-<<<<<<< HEAD
-            Scene.Director.ReplaceScene(this);
-=======
             Director.ReplaceScene(this);
->>>>>>> 3b7eae0a
         }
     };
 
@@ -228,16 +224,15 @@
 
         #region Setup content
 
-<<<<<<< HEAD
-        public virtual void OnEnter()
-=======
+
 		static CCMoveBy move = new CCMoveBy (4, new CCPoint(300, 0));
 		static CCFiniteTimeAction move_back = move.Reverse();
 
-        protected override void RunningOnNewWindow(CCSize windowSize)
->>>>>>> 3b7eae0a
-        {
-            base.OnEnter(); CCSize windowSize = Scene.VisibleBoundsWorldspace.Size;
+        protected virtual void AddedToNewScene()
+        {
+            base.AddedToNewScene();
+
+            CCSize windowSize = Scene.VisibleBoundsWorldspace.Size;
 
             WindowSize = windowSize;
 			MidWindowPoint = windowSize.Center;
@@ -314,22 +309,16 @@
         {
             var s = new ParticleTestScene();
             s.AddChild(ParticleTestScene.NextParticleAction());
-<<<<<<< HEAD
-            Scene.Director.ReplaceScene(s);
-=======
+
             Director.ReplaceScene(s);
->>>>>>> 3b7eae0a
         }
 
 		public override void BackCallback(object sender)
         {
             var s = new ParticleTestScene();
             s.AddChild(ParticleTestScene.BackParticleAction());
-<<<<<<< HEAD
-            Scene.Director.ReplaceScene(s);
-=======
+
             Director.ReplaceScene(s);
->>>>>>> 3b7eae0a
         }
 
         void ToggleCallback(object sender)
@@ -433,7 +422,7 @@
     {
         public void OnEnter()
         {
-base.OnEnter(); CCSize windowSize = Scene.VisibleBoundsWorldspace.Size;
+            base.OnEnter(); CCSize windowSize = Scene.VisibleBoundsWorldspace.Size;
 
             Emitter = new CCParticleFireworks(MidWindowPoint);
             Background.AddChild(Emitter, 10);
@@ -926,17 +915,14 @@
     {
         public void OnEnter()
         {
-base.OnEnter(); CCSize windowSize = Scene.VisibleBoundsWorldspace.Size;
+            base.OnEnter(); 
+            CCSize windowSize = Scene.VisibleBoundsWorldspace.Size;
 
             Emitter = new CCParticleSystemQuad(1000);
 
             Background.AddChild(Emitter, 10);
 
-<<<<<<< HEAD
-            CCSize s = Scene.VisibleBoundsWorldspace.Size;
-=======
-            CCSize s = WindowSize;
->>>>>>> 3b7eae0a
+            CCSize s = windowSize;
 
             // duration
             Emitter.Duration = -1;
@@ -1153,7 +1139,8 @@
     {
         public void OnEnter()
         {
-base.OnEnter(); CCSize windowSize = Scene.VisibleBoundsWorldspace.Size;
+            base.OnEnter(); 
+            CCSize windowSize = Scene.VisibleBoundsWorldspace.Size;
 
             Color = new CCColor3B(0, 0, 0);
             RemoveChild(Background, true);
@@ -1181,11 +1168,8 @@
             Emitter.AngleVar = 0;
 
             // emitter position
-<<<<<<< HEAD
-            CCSize size = Scene.VisibleBoundsWorldspace.Size;
-=======
+
 			CCSize size = WindowSize;
->>>>>>> 3b7eae0a
             Emitter.Position = new CCPoint(size.Width / 2, size.Height / 2);
             Emitter.PositionVar = new CCPoint(0, 0);
 
@@ -1266,11 +1250,8 @@
             Emitter.AngleVar = 0;
 
             // emitter position
-<<<<<<< HEAD
-            CCSize size = Scene.VisibleBoundsWorldspace.Size;
-=======
+
             CCSize size = WindowSize;
->>>>>>> 3b7eae0a
             Emitter.Position = new CCPoint(size.Width / 2, size.Height / 2);
             Emitter.PositionVar = new CCPoint(0, 0);
 
@@ -1351,11 +1332,7 @@
             Emitter.AngleVar = 0;
 
             // emitter position
-<<<<<<< HEAD
-            CCSize size = Scene.VisibleBoundsWorldspace.Size;
-=======
             CCSize size = WindowSize;
->>>>>>> 3b7eae0a
             Emitter.Position = new CCPoint(size.Width / 2, size.Height / 2);
             Emitter.PositionVar = new CCPoint(0, 0);
 
@@ -1475,10 +1452,10 @@
 			Visible = false;
 		}
 
-		protected override void RunningOnNewWindow(CCSize windowSize)
-		{
-			base.RunningOnNewWindow(windowSize);
-			Position = windowSize.Center;
+        protected virtual void AddedToNewScene()
+        {
+            base.AddedToNewScene();
+            Position = Scene.VisibleBoundsWorldspace.Center;
 
 			RunActions (delayedShow);
 			RepeatForever (textThrob);
@@ -1544,11 +1521,8 @@
                 emitter3.StartColor = (new CCColor4F (0, 0, 1, 1));
                 emitter3.BlendAdditive = (false);
 
-<<<<<<< HEAD
                 CCSize s = Scene.VisibleBoundsWorldspace.Size;
-=======
-                CCSize s = Director.WindowSizeInPoints;
->>>>>>> 3b7eae0a
+
 
                 int neg = (i == 0 ? 1 : -1);
 
@@ -1681,7 +1655,8 @@
     {
         public void OnEnter()
         {
-base.OnEnter(); CCSize windowSize = Scene.VisibleBoundsWorldspace.Size;
+            base.OnEnter();
+            CCSize windowSize = Scene.VisibleBoundsWorldspace.Size;
 
             Color = CCColor3B.Black;
             RemoveChild(Background, true);
@@ -1694,11 +1669,7 @@
             CCParticleSystemQuad emitter3 = new CCParticleSystemQuad("Particles/LavaFlow");
             emitter3.StartColor = (new CCColor4F(0, 0, 1, 1));
 
-<<<<<<< HEAD
-            CCSize s = Scene.VisibleBoundsWorldspace.Size;
-=======
             CCSize s = WindowSize;
->>>>>>> 3b7eae0a
 
             emitter1.Position = (new CCPoint(s.Width / 1.25f, s.Height / 1.25f));
             emitter2.Position = (new CCPoint(s.Width / 2, s.Height / 2));
