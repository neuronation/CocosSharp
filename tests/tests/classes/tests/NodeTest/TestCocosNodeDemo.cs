using CocosSharp;

namespace tests
{
    public class TestCocosNodeDemo : TestNavigationLayer
    {

		public override string Title
		{
			get
			{
				return title();
			}
		}

		public override string Subtitle
		{
			get
			{
				return subtitle();
			}
		}
        public virtual string title()
        {
            return "No title";
        }

        public virtual string subtitle()
        {
            return "";
        }

		public override void RestartCallback(object sender)
		{
			base.RestartCallback(sender);
            CCScene s = new CocosNodeTestScene(); //CCScene.node();
            s.AddChild(CocosNodeTestScene.restartCocosNodeAction());

<<<<<<< HEAD
            Scene.Director.ReplaceScene(s);
=======
            Director.ReplaceScene(s);
>>>>>>> 3b7eae0a
        }

		public override void NextCallback(object sender)
		{
			base.NextCallback(sender);
            CCScene s = new CocosNodeTestScene(); //CCScene.node();
            s.AddChild(CocosNodeTestScene.nextCocosNodeAction());
<<<<<<< HEAD
            Scene.Director.ReplaceScene(s);
=======
            Director.ReplaceScene(s);
>>>>>>> 3b7eae0a
        }

		public override void BackCallback(object sender)
		{
			base.BackCallback(sender);
            CCScene s = new CocosNodeTestScene(); //CCScene.node();
            s.AddChild(CocosNodeTestScene.backCocosNodeAction());
<<<<<<< HEAD
            Scene.Director.ReplaceScene(s);
=======
            Director.ReplaceScene(s);
>>>>>>> 3b7eae0a
        }
    }
}<|MERGE_RESOLUTION|>--- conflicted
+++ resolved
@@ -36,11 +36,7 @@
             CCScene s = new CocosNodeTestScene(); //CCScene.node();
             s.AddChild(CocosNodeTestScene.restartCocosNodeAction());
 
-<<<<<<< HEAD
-            Scene.Director.ReplaceScene(s);
-=======
             Director.ReplaceScene(s);
->>>>>>> 3b7eae0a
         }
 
 		public override void NextCallback(object sender)
@@ -48,11 +44,8 @@
 			base.NextCallback(sender);
             CCScene s = new CocosNodeTestScene(); //CCScene.node();
             s.AddChild(CocosNodeTestScene.nextCocosNodeAction());
-<<<<<<< HEAD
-            Scene.Director.ReplaceScene(s);
-=======
+
             Director.ReplaceScene(s);
->>>>>>> 3b7eae0a
         }
 
 		public override void BackCallback(object sender)
@@ -60,11 +53,8 @@
 			base.BackCallback(sender);
             CCScene s = new CocosNodeTestScene(); //CCScene.node();
             s.AddChild(CocosNodeTestScene.backCocosNodeAction());
-<<<<<<< HEAD
-            Scene.Director.ReplaceScene(s);
-=======
+
             Director.ReplaceScene(s);
->>>>>>> 3b7eae0a
         }
     }
 }