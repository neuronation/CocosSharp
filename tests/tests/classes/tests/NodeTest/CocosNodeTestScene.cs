--- conflicted
+++ resolved
@@ -91,11 +91,7 @@
 			var pLayer = nextCocosNodeAction();
             AddChild(pLayer);
 
-<<<<<<< HEAD
-            Scene.Director.ReplaceScene(this);
-=======
             Director.ReplaceScene(this);
->>>>>>> 3b7eae0a
         }
     }
 }