--- conflicted
+++ resolved
@@ -31,9 +31,11 @@
         }
 
 
-		protected override void RunningOnNewWindow(CCSize windowSize)
-		{
-			base.RunningOnNewWindow(windowSize);
+        protected virtual void AddedToNewScene()
+        {
+            base.AddedToNewScene();
+
+            CCSize windowSize = Scene.VisibleBoundsWorldspace.Size;
 
 			var backSize = back.ContentSize;
 			menu.Position = backSize.Center;
@@ -60,14 +62,7 @@
 			//  - It tests different anchor Points
 			//  - It tests different children anchor points
 
-<<<<<<< HEAD
-			var size = Scene.VisibleBoundsWorldspace.Size;
-
-			var parent = new CCNode();
-			parent.ContentSize = size;
-=======
 			parent = new CCNode();
->>>>>>> 3b7eae0a
 			parent.AnchorPoint = new CCPoint(0.5f, 0.5f);
 			AddChild(parent);
 
@@ -90,9 +85,11 @@
 		}
 
 
-		protected override void RunningOnNewWindow(CCSize windowSize)
-		{
-			base.RunningOnNewWindow(windowSize);
+        protected virtual void AddedToNewScene()
+        {
+            base.AddedToNewScene();
+
+            CCSize windowSize = Scene.VisibleBoundsWorldspace.Size;
 
 			parent.ContentSize = windowSize;
 			parent.Position = windowSize.Center;
