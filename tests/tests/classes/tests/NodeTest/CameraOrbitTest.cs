using CocosSharp;

namespace tests
{
    public class CameraOrbitTest : TestCocosNodeDemo
    {
        public CameraOrbitTest()
        {
<<<<<<< HEAD
            CCSize s = Scene.VisibleBoundsWorldspace.Size;
=======
>>>>>>> 3b7eae0a

        }

		protected override void RunningOnNewWindow(CCSize windowSize)
		{
			base.RunningOnNewWindow(windowSize);

			CCSize s = windowSize;

			CCSprite p = new CCSprite(TestResource.s_back3);
			AddChild(p, 0);
			p.Position = (new CCPoint(s.Width / 2, s.Height / 2));
			//p.Opacity = 50;

			CCSprite sprite;
			CCOrbitCamera orbit;
			CCCamera cam;
			CCSize ss;

			// LEFT
			s = p.ContentSize;
			sprite = new CCSprite(TestResource.s_pPathGrossini);
			sprite.Scale = (0.5f);
			p.AddChild(sprite, 0);
			sprite.Position = (new CCPoint(s.Width / 4 * 1, s.Height / 2));
			cam = sprite.Camera;
			orbit = new CCOrbitCamera(2, 1, 0, 0, 360, 0, 0);
			sprite.RunAction(new CCRepeatForever (orbit));

			// CENTER
			sprite = new CCSprite(TestResource.s_pPathGrossini);
			sprite.Scale = 1.0f;
			p.AddChild(sprite, 0);
			sprite.Position = new CCPoint(s.Width / 4 * 2, s.Height / 2);
			orbit = new CCOrbitCamera(2, 1, 0, 0, 360, 45, 0);
			sprite.RunAction(new CCRepeatForever (orbit));


			// RIGHT
			sprite = new CCSprite(TestResource.s_pPathGrossini);
			sprite.Scale = 2.0f;
			p.AddChild(sprite, 0);
			sprite.Position = new CCPoint(s.Width / 4 * 3, s.Height / 2);
			ss = sprite.ContentSize;
			orbit = new CCOrbitCamera(2, 1, 0, 0, 360, 90, -45);
			sprite.RunAction(new CCRepeatForever (orbit));


			// PARENT
			orbit = new CCOrbitCamera(10, 1, 0, 0, 360, 0, 90);
			p.RunAction(new CCRepeatForever (orbit));
			Scale = 1;
		}




        public override void OnEnter()
        {
            base.OnEnter();
<<<<<<< HEAD
            //Scene.Director.Projection = (CCDirectorProjection.Projection3D);
			Scene.Window.IsUseDepthTesting =  (true);
=======
            Director.Projection = (CCDirectorProjection.Projection3D);
			Director.IsUseDepthTesting =  (true);
>>>>>>> 3b7eae0a
        }

        public override void OnExit()
        {
<<<<<<< HEAD
			Scene.Window.IsUseDepthTesting =  (false);
            //Scene.Director.Projection = CCDirectorProjection.Projection2D;
=======
			Director.IsUseDepthTesting =  (false);
            Director.Projection = CCDirectorProjection.Projection2D;
>>>>>>> 3b7eae0a
            base.OnExit();
        }

        public override string title()
        {
            return "Camera Orbit test";
        }
    }
}<|MERGE_RESOLUTION|>--- conflicted
+++ resolved
@@ -6,18 +6,13 @@
     {
         public CameraOrbitTest()
         {
-<<<<<<< HEAD
-            CCSize s = Scene.VisibleBoundsWorldspace.Size;
-=======
->>>>>>> 3b7eae0a
-
         }
 
-		protected override void RunningOnNewWindow(CCSize windowSize)
-		{
-			base.RunningOnNewWindow(windowSize);
+        protected virtual void AddedToNewScene()
+        {
+            base.AddedToNewScene();
 
-			CCSize s = windowSize;
+            CCSize s = Scene.VisibleBoundsWorldspace.Size;
 
 			CCSprite p = new CCSprite(TestResource.s_back3);
 			AddChild(p, 0);
@@ -64,30 +59,18 @@
 			Scale = 1;
 		}
 
-
-
-
         public override void OnEnter()
         {
             base.OnEnter();
-<<<<<<< HEAD
+
             //Scene.Director.Projection = (CCDirectorProjection.Projection3D);
 			Scene.Window.IsUseDepthTesting =  (true);
-=======
-            Director.Projection = (CCDirectorProjection.Projection3D);
-			Director.IsUseDepthTesting =  (true);
->>>>>>> 3b7eae0a
         }
 
         public override void OnExit()
         {
-<<<<<<< HEAD
 			Scene.Window.IsUseDepthTesting =  (false);
             //Scene.Director.Projection = CCDirectorProjection.Projection2D;
-=======
-			Director.IsUseDepthTesting =  (false);
-            Director.Projection = CCDirectorProjection.Projection2D;
->>>>>>> 3b7eae0a
             base.OnExit();
         }
 
