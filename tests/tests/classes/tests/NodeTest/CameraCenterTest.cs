using CocosSharp;
using Microsoft.Xna.Framework;

namespace tests
{
    public class CameraCenterTest : TestCocosNodeDemo
    {

		CCDirectorProjection preProjection;

        public CameraCenterTest()
        {
<<<<<<< HEAD
            CCSize s = Scene.VisibleBoundsWorldspace.Size;
=======
>>>>>>> 3b7eae0a

            CCSprite sprite;
			CCOrbitCamera orbit = new CCOrbitCamera(10, 1, 0, 0, 360, 0, 0);;

            // LEFT-TOP
			sprite = new CCSprite("Images/white-512x512") { Tag = 100 };
			AddChild(sprite, 0);
            sprite.Color = CCColor3B.Red;
<<<<<<< HEAD
            sprite.TextureRectInPixels = new CCRect(0, 0, 120, 50);
            orbit = new CCOrbitCamera(10, 1, 0, 0, 360, 0, 0);
            sprite.RunAction(new CCRepeatForever (orbit));
=======
            sprite.TextureRect = new CCRect(0, 0, 120, 50);
            sprite.RepeatForever(orbit);
>>>>>>> 3b7eae0a


            // LEFT-BOTTOM
			sprite = new CCSprite("Images/white-512x512") { Tag = 101 };
			AddChild(sprite, 0);
            sprite.Color = CCColor3B.Blue;
<<<<<<< HEAD
            sprite.TextureRectInPixels = new CCRect(0, 0, 120, 50);
            orbit = new CCOrbitCamera(10, 1, 0, 0, 360, 0, 0);
            sprite.RunAction(new CCRepeatForever (orbit));
=======
            sprite.TextureRect = new CCRect(0, 0, 120, 50);
			sprite.RepeatForever(orbit);
>>>>>>> 3b7eae0a


            // RIGHT-TOP
			sprite = new CCSprite("Images/white-512x512") { Tag = 102 };
			AddChild(sprite, 0);
            sprite.Color = CCColor3B.Yellow;
<<<<<<< HEAD
            sprite.TextureRectInPixels = new CCRect(0, 0, 120, 50);
            orbit = new CCOrbitCamera(10, 1, 0, 0, 360, 0, 0);
            sprite.RunAction(new CCRepeatForever (orbit));
=======
            sprite.TextureRect = new CCRect(0, 0, 120, 50);
			sprite.RepeatForever(orbit);
>>>>>>> 3b7eae0a

            // RIGHT-BOTTOM
			sprite = new CCSprite("Images/white-512x512") { Tag = 103 };
			AddChild(sprite, 0);
            sprite.Color = CCColor3B.Green;
<<<<<<< HEAD
            sprite.TextureRectInPixels = new CCRect(0, 0, 120, 50);
            orbit = new CCOrbitCamera(10, 1, 0, 0, 360, 0, 0);
            sprite.RunAction(new CCRepeatForever (orbit));
=======
            sprite.TextureRect = new CCRect(0, 0, 120, 50);
			sprite.RepeatForever(orbit);
>>>>>>> 3b7eae0a

            // CENTER
			sprite = new CCSprite("Images/white-512x512") { Tag = 104 };
			AddChild(sprite, 0);
            sprite.Color = CCColor3B.White;
<<<<<<< HEAD
            sprite.TextureRectInPixels = new CCRect(0, 0, 120, 50);
            orbit = new CCOrbitCamera(10, 1, 0, 0, 360, 0, 0);
            sprite.RunAction(new CCRepeatForever (orbit));
=======
            sprite.TextureRect = new CCRect(0, 0, 120, 50);
			sprite.RepeatForever(orbit);
>>>>>>> 3b7eae0a
        }

		protected override void RunningOnNewWindow(CCSize windowSize)
		{
			base.RunningOnNewWindow(windowSize);

			CCSize s = windowSize;

			// Top Left
			this[100].Position = new CCPoint(s.Width / 5 * 1, s.Height / 5 * 1);

			// Left Bottom
			this[101].Position = new CCPoint(s.Width / 5 * 1, s.Height / 5 * 4);

			// Top Right
			this[102].Position = new CCPoint(s.Width / 5 * 4, s.Height / 5 * 1);

			// Bottom Right
			this[103].Position = new CCPoint(s.Width / 5 * 4, s.Height / 5 * 4);

			// Center
			this[104].Position = s.Center;
		}

		public override void OnEnter()
		{
			base.OnEnter();
			preProjection = Director.Projection;
			Director.Projection = CCDirectorProjection.Projection3D;
		}

		public override void OnExit()
		{
			base.OnExit();
			Director.Projection = preProjection;
		}

        public override string title()
        {
            return "Camera Center test";
        }

        public override string subtitle()
        {
            return "Sprites should rotate at the same speed";
        }
    }

	public class CameraTest1 : TestCocosNodeDemo
	{

		CCSprite sprite1;
		CCSprite sprite2;

		public CameraTest1()
		{
<<<<<<< HEAD
			var s = Scene.VisibleBoundsWorldspace.Size;
=======
>>>>>>> 3b7eae0a

			sprite1 = new CCSprite(TestResource.s_back3);
			AddChild (sprite1);
			sprite1.Scale = 0.5f;

			sprite2 = new CCSprite(TestResource.s_back3);
			AddChild (sprite2);
			sprite2.Scale = 0.5f;

			var camera = new CCOrbitCamera(10, 0, 1, 0, 360, 0, 0);

			sprite1.RunAction( camera );
			sprite2.RunAction( camera );


		}

		protected override void RunningOnNewWindow(CCSize windowSize)
		{
			base.RunningOnNewWindow(windowSize);

			var s = windowSize;
			sprite1.Position = new CCPoint (1 * s.Width / 4, s.Height / 2);
			sprite2.Position = new CCPoint (3 * s.Width / 4, s.Height / 2);
		}

		public override void OnEnter ()
		{
			base.OnEnter ();
<<<<<<< HEAD
			//Scene.Director.Projection = CCDirectorProjection.Projection3D;
			Scene.Window.IsUseDepthTesting =  (true);
=======
			Director.Projection = CCDirectorProjection.Projection3D;
			Director.IsUseDepthTesting =  true;
>>>>>>> 3b7eae0a
		}

		public override void OnExit ()
		{
			base.OnExit ();
<<<<<<< HEAD
			//Scene.Director.Projection = CCDirectorProjection.Projection2D;
			Scene.Window.IsUseDepthTesting =  (false);
=======
			Director.Projection = CCDirectorProjection.Projection2D;
			Director.IsUseDepthTesting =  false;
>>>>>>> 3b7eae0a
		}

		public override string title()
		{
			return "Camera Test 1";
		}

		public override string subtitle()
		{
			return "Both images should rotate with a 3D effect";
		}
	}

	// This test does not work right now because CCAffineTransform does not support 3D yet
	public class CameraTest2 : TestCocosNodeDemo
	{

		CCSprite sprite1;
		CCSprite sprite2;

		public CameraTest2()
		{
<<<<<<< HEAD
			var s = Scene.VisibleBoundsWorldspace.Size;
=======
>>>>>>> 3b7eae0a

			sprite1 = new CCSprite(TestResource.s_back3);
			AddChild (sprite1);

			sprite1.Scale = 0.5f;

			sprite2 = new CCSprite(TestResource.s_back3);
			AddChild (sprite2);

			sprite2.Scale = 0.5f;

			Microsoft.Xna.Framework.Vector3 eye, center, up;

			eye = new Microsoft.Xna.Framework.Vector3 (150, 0, 200);
			center = Microsoft.Xna.Framework.Vector3.Zero;
			up = new Microsoft.Xna.Framework.Vector3 (0, 1, 0);

			var lookAt = Microsoft.Xna.Framework.Matrix.CreateLookAt (eye, center, up);

			CCAffineTransform ct = new CCAffineTransform (lookAt.M11, lookAt.M12, lookAt.M13, lookAt.M14, lookAt.Translation.X, lookAt.Translation.Y);
			ct = CCAffineTransform.Identity;

			// Setup our CCAffineTransfrom 
			ct.A = lookAt.M11;
			ct.C = lookAt.M21;
			ct.B = lookAt.M12;
			ct.D = lookAt.M22;
			ct.Tx = lookAt.M41;
			ct.Ty = lookAt.M42;

			//sprite1.AdditionalTransform = ct;
		}

		protected override void RunningOnNewWindow(CCSize windowSize)
		{
			base.RunningOnNewWindow(windowSize);
			var s = windowSize;
			sprite1.Position = new CCPoint (1 * s.Width / 4, s.Height / 2);
			sprite2.Position = new CCPoint (3 * s.Width / 4, s.Height / 2);
		}

		public override void OnEnter ()
		{
			base.OnEnter ();
<<<<<<< HEAD
			//Scene.Director.Projection = CCDirectorProjection.Projection3D;
			Scene.Window.IsUseDepthTesting =  (true);
=======
			Director.Projection = CCDirectorProjection.Projection3D;
			Director.IsUseDepthTesting =  (true);
>>>>>>> 3b7eae0a
		}

		public override void OnExit ()
		{
			base.OnExit ();
<<<<<<< HEAD
			//Scene.Director.Projection = CCDirectorProjection.Projection2D;
			Scene.Window.IsUseDepthTesting =  (false);
=======
			Director.Projection = CCDirectorProjection.Projection2D;
			Director.IsUseDepthTesting =  (false);
>>>>>>> 3b7eae0a
		}

		public override string title()
		{
			return "Camera Test 2";
		}

		public override string subtitle()
		{
			return "Both images should look the same";
		}
	}

}<|MERGE_RESOLUTION|>--- conflicted
+++ resolved
@@ -5,16 +5,10 @@
 {
     public class CameraCenterTest : TestCocosNodeDemo
     {
-
-		CCDirectorProjection preProjection;
+		//CCWindowProjection preProjection;
 
         public CameraCenterTest()
         {
-<<<<<<< HEAD
-            CCSize s = Scene.VisibleBoundsWorldspace.Size;
-=======
->>>>>>> 3b7eae0a
-
             CCSprite sprite;
 			CCOrbitCamera orbit = new CCOrbitCamera(10, 1, 0, 0, 360, 0, 0);;
 
@@ -22,75 +16,49 @@
 			sprite = new CCSprite("Images/white-512x512") { Tag = 100 };
 			AddChild(sprite, 0);
             sprite.Color = CCColor3B.Red;
-<<<<<<< HEAD
-            sprite.TextureRectInPixels = new CCRect(0, 0, 120, 50);
-            orbit = new CCOrbitCamera(10, 1, 0, 0, 360, 0, 0);
-            sprite.RunAction(new CCRepeatForever (orbit));
-=======
-            sprite.TextureRect = new CCRect(0, 0, 120, 50);
+
+            sprite.TextureRectInPixels = new CCRect(0, 0, 120, 50);
             sprite.RepeatForever(orbit);
->>>>>>> 3b7eae0a
-
 
             // LEFT-BOTTOM
 			sprite = new CCSprite("Images/white-512x512") { Tag = 101 };
 			AddChild(sprite, 0);
             sprite.Color = CCColor3B.Blue;
-<<<<<<< HEAD
-            sprite.TextureRectInPixels = new CCRect(0, 0, 120, 50);
-            orbit = new CCOrbitCamera(10, 1, 0, 0, 360, 0, 0);
-            sprite.RunAction(new CCRepeatForever (orbit));
-=======
-            sprite.TextureRect = new CCRect(0, 0, 120, 50);
-			sprite.RepeatForever(orbit);
->>>>>>> 3b7eae0a
+
+            sprite.TextureRectInPixels = new CCRect(0, 0, 120, 50);
+			sprite.RepeatForever(orbit);
 
 
             // RIGHT-TOP
 			sprite = new CCSprite("Images/white-512x512") { Tag = 102 };
 			AddChild(sprite, 0);
             sprite.Color = CCColor3B.Yellow;
-<<<<<<< HEAD
-            sprite.TextureRectInPixels = new CCRect(0, 0, 120, 50);
-            orbit = new CCOrbitCamera(10, 1, 0, 0, 360, 0, 0);
-            sprite.RunAction(new CCRepeatForever (orbit));
-=======
-            sprite.TextureRect = new CCRect(0, 0, 120, 50);
-			sprite.RepeatForever(orbit);
->>>>>>> 3b7eae0a
+
+            sprite.TextureRectInPixels = new CCRect(0, 0, 120, 50);
+			sprite.RepeatForever(orbit);
 
             // RIGHT-BOTTOM
 			sprite = new CCSprite("Images/white-512x512") { Tag = 103 };
 			AddChild(sprite, 0);
             sprite.Color = CCColor3B.Green;
-<<<<<<< HEAD
-            sprite.TextureRectInPixels = new CCRect(0, 0, 120, 50);
-            orbit = new CCOrbitCamera(10, 1, 0, 0, 360, 0, 0);
-            sprite.RunAction(new CCRepeatForever (orbit));
-=======
-            sprite.TextureRect = new CCRect(0, 0, 120, 50);
-			sprite.RepeatForever(orbit);
->>>>>>> 3b7eae0a
+
+            sprite.TextureRectInPixels = new CCRect(0, 0, 120, 50);
+			sprite.RepeatForever(orbit);
 
             // CENTER
 			sprite = new CCSprite("Images/white-512x512") { Tag = 104 };
 			AddChild(sprite, 0);
             sprite.Color = CCColor3B.White;
-<<<<<<< HEAD
-            sprite.TextureRectInPixels = new CCRect(0, 0, 120, 50);
-            orbit = new CCOrbitCamera(10, 1, 0, 0, 360, 0, 0);
-            sprite.RunAction(new CCRepeatForever (orbit));
-=======
-            sprite.TextureRect = new CCRect(0, 0, 120, 50);
-			sprite.RepeatForever(orbit);
->>>>>>> 3b7eae0a
+
+            sprite.TextureRectInPixels = new CCRect(0, 0, 120, 50);
+			sprite.RepeatForever(orbit);
         }
 
-		protected override void RunningOnNewWindow(CCSize windowSize)
-		{
-			base.RunningOnNewWindow(windowSize);
-
-			CCSize s = windowSize;
+        protected override void AddedToNewScene()
+        {
+            base.AddedToNewScene();
+
+            CCSize s = Scene.VisibleBoundsWorldspace.Size;
 
 			// Top Left
 			this[100].Position = new CCPoint(s.Width / 5 * 1, s.Height / 5 * 1);
@@ -111,14 +79,14 @@
 		public override void OnEnter()
 		{
 			base.OnEnter();
-			preProjection = Director.Projection;
-			Director.Projection = CCDirectorProjection.Projection3D;
+//			preProjection = Director.Projection;
+//			Director.Projection = CCDirectorProjection.Projection3D;
 		}
 
 		public override void OnExit()
 		{
 			base.OnExit();
-			Director.Projection = preProjection;
+//			Director.Projection = preProjection;
 		}
 
         public override string title()
@@ -140,11 +108,6 @@
 
 		public CameraTest1()
 		{
-<<<<<<< HEAD
-			var s = Scene.VisibleBoundsWorldspace.Size;
-=======
->>>>>>> 3b7eae0a
-
 			sprite1 = new CCSprite(TestResource.s_back3);
 			AddChild (sprite1);
 			sprite1.Scale = 0.5f;
@@ -161,11 +124,11 @@
 
 		}
 
-		protected override void RunningOnNewWindow(CCSize windowSize)
-		{
-			base.RunningOnNewWindow(windowSize);
-
-			var s = windowSize;
+        protected virtual void AddedToNewScene()
+        {
+            base.AddedToNewScene();
+
+            CCSize s = Scene.VisibleBoundsWorldspace.Size;
 			sprite1.Position = new CCPoint (1 * s.Width / 4, s.Height / 2);
 			sprite2.Position = new CCPoint (3 * s.Width / 4, s.Height / 2);
 		}
@@ -173,25 +136,17 @@
 		public override void OnEnter ()
 		{
 			base.OnEnter ();
-<<<<<<< HEAD
+
 			//Scene.Director.Projection = CCDirectorProjection.Projection3D;
 			Scene.Window.IsUseDepthTesting =  (true);
-=======
-			Director.Projection = CCDirectorProjection.Projection3D;
-			Director.IsUseDepthTesting =  true;
->>>>>>> 3b7eae0a
 		}
 
 		public override void OnExit ()
 		{
 			base.OnExit ();
-<<<<<<< HEAD
-			//Scene.Director.Projection = CCDirectorProjection.Projection2D;
+
+            //Scene.Director.Projection = CCDirectorProjection.Projection2D;
 			Scene.Window.IsUseDepthTesting =  (false);
-=======
-			Director.Projection = CCDirectorProjection.Projection2D;
-			Director.IsUseDepthTesting =  false;
->>>>>>> 3b7eae0a
 		}
 
 		public override string title()
@@ -214,11 +169,6 @@
 
 		public CameraTest2()
 		{
-<<<<<<< HEAD
-			var s = Scene.VisibleBoundsWorldspace.Size;
-=======
->>>>>>> 3b7eae0a
-
 			sprite1 = new CCSprite(TestResource.s_back3);
 			AddChild (sprite1);
 
@@ -251,10 +201,11 @@
 			//sprite1.AdditionalTransform = ct;
 		}
 
-		protected override void RunningOnNewWindow(CCSize windowSize)
-		{
-			base.RunningOnNewWindow(windowSize);
-			var s = windowSize;
+        protected virtual void AddedToNewScene()
+        {
+            base.AddedToNewScene();
+
+            CCSize s = Scene.VisibleBoundsWorldspace.Size;
 			sprite1.Position = new CCPoint (1 * s.Width / 4, s.Height / 2);
 			sprite2.Position = new CCPoint (3 * s.Width / 4, s.Height / 2);
 		}
@@ -262,25 +213,17 @@
 		public override void OnEnter ()
 		{
 			base.OnEnter ();
-<<<<<<< HEAD
-			//Scene.Director.Projection = CCDirectorProjection.Projection3D;
+			
+            //Scene.Director.Projection = CCDirectorProjection.Projection3D;
 			Scene.Window.IsUseDepthTesting =  (true);
-=======
-			Director.Projection = CCDirectorProjection.Projection3D;
-			Director.IsUseDepthTesting =  (true);
->>>>>>> 3b7eae0a
 		}
 
 		public override void OnExit ()
 		{
 			base.OnExit ();
-<<<<<<< HEAD
-			//Scene.Director.Projection = CCDirectorProjection.Projection2D;
+
+            //Scene.Director.Projection = CCDirectorProjection.Projection2D;
 			Scene.Window.IsUseDepthTesting =  (false);
-=======
-			Director.Projection = CCDirectorProjection.Projection2D;
-			Director.IsUseDepthTesting =  (false);
->>>>>>> 3b7eae0a
 		}
 
 		public override string title()
