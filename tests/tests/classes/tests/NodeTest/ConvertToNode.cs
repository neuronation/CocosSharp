--- conflicted
+++ resolved
@@ -10,20 +10,16 @@
 
         }
 
-		protected override void RunningOnNewWindow(CCSize windowSize)
-		{
-			base.RunningOnNewWindow(windowSize);
+        protected virtual void AddedToNewScene()
+        {
+            base.AddedToNewScene();
 
 			var listener = new CCEventListenerTouchAllAtOnce();
 			listener.OnTouchesEnded = onTouchesEnded;
 
 			AddEventListener(listener);    
 
-<<<<<<< HEAD
             CCSize s = Scene.VisibleBoundsWorldspace.Size;
-=======
-			CCSize s = windowSize;
->>>>>>> 3b7eae0a
 
 			var rotate = new CCRotateBy (10, 360);
 
