--- conflicted
+++ resolved
@@ -106,22 +106,14 @@
         {
             CCLayer pLayer = new TestLayer1();
             AddChild(pLayer);
-<<<<<<< HEAD
 
-            Scene.Director.ReplaceScene(this);
-=======
             Director.ReplaceScene(this);
->>>>>>> 3b7eae0a
         }
 
         public static CCTransitionScene createTransition(int nIndex, float t, CCScene s)
         {
             // fix bug #486, without setDepthTest(false), FlipX,Y will flickers
-<<<<<<< HEAD
             s.Window.IsUseDepthTesting = false;
-=======
-            s.Director.IsUseDepthTesting = false;
->>>>>>> 3b7eae0a
 
             switch (nIndex)
             {
