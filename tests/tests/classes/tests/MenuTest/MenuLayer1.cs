--- conflicted
+++ resolved
@@ -54,15 +54,10 @@
 			// We do not have an HD version of the menuitemsprite so internally CocosSharp tries to convert our
 			// rectangle coordinates passed to work with HD images so the coordinates are off.  We will just 
 			// modify this here to make sure we have the correct sizes when they are passed.
-<<<<<<< HEAD
 			CCSprite spriteNormal = new CCSprite(s_MenuItem, new CCRect(0, 23 * 2, 115, 23));
 			CCSprite spriteSelected = new CCSprite(s_MenuItem, new CCRect(0, 23 * 1, 115, 23));
 			CCSprite spriteDisabled = new CCSprite(s_MenuItem, new CCRect(0, 23 * 0, 115, 23));
-=======
-			var spriteNormal = new CCSprite(s_MenuItem, new CCRect(0, 23 * 2, 115, 23).PixelsToPoints(Director.ContentScaleFactor));
-			var spriteSelected = new CCSprite(s_MenuItem, new CCRect(0, 23 * 1, 115, 23).PixelsToPoints(Director.ContentScaleFactor));
-			var spriteDisabled = new CCSprite(s_MenuItem, new CCRect(0, 23 * 0, 115, 23).PixelsToPoints(Director.ContentScaleFactor));
->>>>>>> 3b7eae0a
+
 
             var item1 = new CCMenuItemImage(spriteNormal, spriteSelected, spriteDisabled, this.menuCallback);
 
@@ -95,46 +90,6 @@
             CCMenuItemFont item6 = new CCMenuItemFont("Priority Test", menuCallbackPriorityTest);
 
             // Font Item
-<<<<<<< HEAD
-            CCMenuItemFont item7 = new CCMenuItemFont("Quit", this.onQuit);
-
-            CCActionInterval color_action = new CCTintBy(0.5f, 0, -255, -255);
-            CCActionInterval color_back = (CCActionInterval) color_action.Reverse();
-            CCFiniteTimeAction seq = new CCSequence(color_action, color_back);
-            item7.RunAction(new CCRepeatForever((CCActionInterval) seq));
-
-            CCMenu menu = new CCMenu(item1, item2, item3, item4, item5, item6, item7);
-            menu.AlignItemsVertically();
-
-            // elastic effect
-            CCSize s = Scene.VisibleBoundsWorldspace.Size;
-            int i = 0;
-            CCNode child;
-            var pArray = menu.Children;
-            object pObject = null;
-            if (pArray.Count > 0)
-            {
-                for (int j = 0; j < pArray.Count; j++)
-                {
-                    pObject = pArray[j];
-                    if (pObject == null)
-
-                        break;
-                    child = (CCNode) pObject;
-                    CCPoint dstPoint = child.Position;
-                    int offset = (int) (s.Width / 2 + 50);
-                    if (i % 2 == 0)
-                        offset = -offset;
-
-                    child.Position = new CCPoint(dstPoint.X + offset, dstPoint.Y);
-                    child.RunAction(new CCEaseElasticOut(new CCMoveBy(2, new CCPoint(dstPoint.X - offset, 0)), 0.35f));
-                    i++;
-
-                }
-            }
-            m_disabledItem = item3;
-            m_disabledItem.Enabled = false;
-=======
 			CCMenuItemFont item7 = new CCMenuItemFont("Quit", this.onQuit);
 			item7.RepeatForever(color_action, color_action.Reverse());
 
@@ -143,19 +98,18 @@
 
             disabledItem = item3;
             disabledItem.Enabled = false;
->>>>>>> 3b7eae0a
 
             AddChild(menu);
 			menu.Scale = 0;
 			menu.RunAction(new CCScaleTo(1, 1));
         }
 
-		protected override void RunningOnNewWindow(CCSize windowSize)
-		{
-			base.RunningOnNewWindow(windowSize);
+        protected override void AddedToNewScene()
+        {
+            base.AddedToNewScene();
 
 			// elastic effect
-			CCSize s = windowSize;
+            CCSize s = Scene.VisibleBoundsWorldspace.Size;
 
 			int i = 0;
 			CCNode child;
@@ -207,11 +161,7 @@
 
         public void allowTouches(float dt)
         {
-<<<<<<< HEAD
-			Scene.EventDispatcher.SetPriority(touchListener,1);
-=======
 			SetListenerPriority(touchListener,1);
->>>>>>> 3b7eae0a
             base.UnscheduleAll();
             CCLog.Log("TOUCHES ALLOWED AGAIN");
         }
@@ -229,11 +179,7 @@
         public void menuCallbackDisabled(object pSender)
         {
             // hijack all touch events for 5 seconds
-<<<<<<< HEAD
-			Scene.EventDispatcher.SetPriority(touchListener,-1);
-=======
 			SetListenerPriority(touchListener,-1);
->>>>>>> 3b7eae0a
             base.Schedule(this.allowTouches, 5.0f);
             CCLog.Log("TOUCHES DISABLED FOR 5 SECONDS");
         }
