using cocos2d;

namespace tests
{
    public class Effect1 : EffectAdvanceTextLayer
    {
        public override void OnEnter()
        {
            base.OnEnter();

            CCNode target = GetChildByTag(EffectAdvanceScene.kTagBackground);

            // To reuse a grid the grid size and the grid type must be the same.
            // in this case:
            //     Lens3D is Grid3D and it's size is (15,10)
            //     Waves3D is Grid3D and it's size is (15,10)

            CCSize size = CCDirector.SharedDirector.WinSize;
<<<<<<< HEAD
            CCActionInterval lens = new CCLens3D(new CCPoint(size.Width / 2, size.Height / 2), 240, new CCGridSize(15, 10), 0.0f);
            CCActionInterval waves = CCWaves3D.Create(18, 15, new CCGridSize(15, 10), 10);
=======
            CCActionInterval lens = CCLens3D.Create(new CCPoint(size.Width / 2, size.Height / 2), 240, new CCGridSize(15, 10), 0.0f);
            CCActionInterval waves = new CCWaves3D(18, 15, new CCGridSize(15, 10), 10);
>>>>>>> a3d9b5a7

            CCFiniteTimeAction reuse = new CCReuseGrid(1);
            CCActionInterval delay = new CCDelayTime (8);

            CCActionInterval orbit = new CCOrbitCamera(5, 1, 2, 0, 180, 0, -90);
            CCFiniteTimeAction orbit_back = orbit.Reverse();

            target.RunAction(new CCRepeatForever ((CCSequence.FromActions(orbit, orbit_back))));
            target.RunAction(CCSequence.FromActions(lens, delay, reuse, waves));
        }

        public override string title()
        {
            return "Lens + Waves3d and OrbitCamera";
        }
    }
}<|MERGE_RESOLUTION|>--- conflicted
+++ resolved
@@ -16,13 +16,9 @@
             //     Waves3D is Grid3D and it's size is (15,10)
 
             CCSize size = CCDirector.SharedDirector.WinSize;
-<<<<<<< HEAD
-            CCActionInterval lens = new CCLens3D(new CCPoint(size.Width / 2, size.Height / 2), 240, new CCGridSize(15, 10), 0.0f);
-            CCActionInterval waves = CCWaves3D.Create(18, 15, new CCGridSize(15, 10), 10);
-=======
             CCActionInterval lens = CCLens3D.Create(new CCPoint(size.Width / 2, size.Height / 2), 240, new CCGridSize(15, 10), 0.0f);
             CCActionInterval waves = new CCWaves3D(18, 15, new CCGridSize(15, 10), 10);
->>>>>>> a3d9b5a7
+
 
             CCFiniteTimeAction reuse = new CCReuseGrid(1);
             CCActionInterval delay = new CCDelayTime (8);
