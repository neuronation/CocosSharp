using System;
using System.Collections.Generic;
using System.Linq;
using System.Text;
using Microsoft.Xna.Framework;
using CocosSharp;

namespace tests
{
    public class AccelerometerTest : CCLayer
    {
        CCLabel titleLabel;
        CCLabel subtitleLabel;

        CCSprite ball;
        double lastTime;


        #region Properties

        public virtual string Title
        {
            get { return "AccelerometerTest"; }
        }

        public virtual string Subtitle
        {
            get { return "Use arrow keys to simulate"; }
        }

        #endregion Properties


        #region Constructors

        public AccelerometerTest()
        {
            titleLabel = new CCLabel(Title, "Arial", 40, CCLabelFormat.SpriteFont);
            titleLabel.AnchorPoint = new CCPoint(0.5f, 0.5f);
            titleLabel.VerticalAlignment = CCVerticalTextAlignment.Center;

            AddChild(titleLabel, 1);

            string subtitleStr = Subtitle;
            if (subtitleStr.Length > 0)
            {
                subtitleLabel = new CCLabel(subtitleStr, "arial", 20, CCLabelFormat.SpriteFont);
                subtitleLabel.AnchorPoint = new CCPoint(0.5f, 0.5f);
                subtitleLabel.VerticalAlignment = CCVerticalTextAlignment.Center;
                AddChild(subtitleLabel, 1);
            }

            ball = new CCSprite("Images/ball");
            AddChild(ball);
        }

        #endregion Constructors


        #region Setup content

        public override void OnEnter()
        {
            base.OnEnter(); CCSize windowSize = Layer.VisibleBoundsWorldspace.Size;

            titleLabel.Position = new CCPoint(windowSize.Width / 2, windowSize.Height - 80);

            if(subtitleLabel != null)
                subtitleLabel.Position = (new CCPoint(windowSize.Width / 2, windowSize.Height - 120));

            ball.Position = windowSize.Center;

<<<<<<< HEAD
#if !NETFX_CORE
            GameView.Accelerometer.Enabled = true;
#endif
=======
            Window.Accelerometer.Enabled = true;

>>>>>>> a07386e1
            // Register Touch Event
            var accelListener = new CCEventListenerAccelerometer();

            accelListener.OnAccelerate = DidAccelerate;

            AddEventListener(accelListener); 
        }

        #endregion Setup content


        public void DidAccelerate(CCEventAccelerate accelEvent)
        {
            CCSize winSize = Layer.VisibleBoundsWorldspace.Size;

            /*FIXME: Testing on the Nexus S sometimes ball is NULL */
            if (ball == null)
            {
                return;
            }

            CCSize ballSize = ball.ContentSize;

            CCPoint ptNow = ball.PositionWorldspace;
<<<<<<< HEAD
            CCPoint ptTemp = Layer.WorldToScreenspace(ptNow);

            //var orientation = Application.CurrentOrientation;
=======
            CCPoint ptTemp = WorldToScreenspace(ptNow);
            var orientation = Application.CurrentOrientation;
>>>>>>> a07386e1

            if (accelEvent.Acceleration.X == 0.0f && accelEvent.Acceleration.Y == 0.0f)
                return;

<<<<<<< HEAD
            #if ANDROID || WINDOWS_PHONE8
//            if (orientation == CCDisplayOrientation.LandscapeRight)
//            {
//                ptTemp.X -= (float) accelEvent.Acceleration.X * 9.81f;
//                ptTemp.Y -= (float) accelEvent.Acceleration.Y * 9.81f;
//            }
//            else
//            {
                ptTemp.X += (float) accelEvent.Acceleration.X * 9.81f;
                ptTemp.Y += (float) accelEvent.Acceleration.Y * 9.81f;
//            }
            #else
            ptTemp.X += (float)accelEvent.Acceleration.X * 9.81f;
            ptTemp.Y += (float)accelEvent.Acceleration.Y * 9.81f;
            #endif
=======
            CCLog.Log("Accelerate : X: {0} Y: {1} Z: {2} orientation: {3}", accelEvent.Acceleration.X, accelEvent.Acceleration.Y, accelEvent.Acceleration.Z, orientation );
            if (orientation == CCDisplayOrientation.LandscapeRight || orientation == CCDisplayOrientation.LandscapeLeft)
            {

#if ANDROID
            
                ptTemp.X += (float) accelEvent.Acceleration.Y * 9.81f;
                ptTemp.Y += (float) accelEvent.Acceleration.X * 9.81f;

#elif NETFX_CORE || WINDOWS_PHONE8
                ptTemp.X -= (float) accelEvent.Acceleration.Y * 9.81f;
                ptTemp.Y -= (float) accelEvent.Acceleration.X * 9.81f;
#elif IOS
                ptTemp.X += (float)accelEvent.Acceleration.Y * 9.81f;
                ptTemp.Y += (float)accelEvent.Acceleration.X * 9.81f;
#endif
            }
>>>>>>> a07386e1

            CCPoint ptNext = ScreenToWorldspace(ptTemp);
            ptNext.X = MathHelper.Clamp(ptNext.X, (ballSize.Width / 2.0f), (winSize.Width - ballSize.Width / 2.0f));
            ptNext.Y = MathHelper.Clamp(ptNext.Y, (ballSize.Height / 2.0f), (winSize.Height - ballSize.Height / 2.0f));
            ball.Position = ball.WorldToParentspace(ptNext);
        }
    }

    public class AccelerometerTestScene : TestScene
    {
        protected override void NextTestCase()
        {
        }

        protected override void PreviousTestCase()
        {
        }

        protected override void RestTestCase()
        {
        }

        public override void runThisTest()
        {
            CCLayer layer = new AccelerometerTest();
            AddChild(layer);

            Director.ReplaceScene(this);
        }
    }
}<|MERGE_RESOLUTION|>--- conflicted
+++ resolved
@@ -70,14 +70,8 @@
 
             ball.Position = windowSize.Center;
 
-<<<<<<< HEAD
-#if !NETFX_CORE
             GameView.Accelerometer.Enabled = true;
-#endif
-=======
-            Window.Accelerometer.Enabled = true;
 
->>>>>>> a07386e1
             // Register Touch Event
             var accelListener = new CCEventListenerAccelerometer();
 
@@ -102,38 +96,15 @@
             CCSize ballSize = ball.ContentSize;
 
             CCPoint ptNow = ball.PositionWorldspace;
-<<<<<<< HEAD
-            CCPoint ptTemp = Layer.WorldToScreenspace(ptNow);
-
+            CCPoint ptTemp = WorldToScreenspace(ptNow);
             //var orientation = Application.CurrentOrientation;
-=======
-            CCPoint ptTemp = WorldToScreenspace(ptNow);
-            var orientation = Application.CurrentOrientation;
->>>>>>> a07386e1
 
             if (accelEvent.Acceleration.X == 0.0f && accelEvent.Acceleration.Y == 0.0f)
                 return;
 
-<<<<<<< HEAD
-            #if ANDROID || WINDOWS_PHONE8
-//            if (orientation == CCDisplayOrientation.LandscapeRight)
-//            {
-//                ptTemp.X -= (float) accelEvent.Acceleration.X * 9.81f;
-//                ptTemp.Y -= (float) accelEvent.Acceleration.Y * 9.81f;
-//            }
-//            else
-//            {
-                ptTemp.X += (float) accelEvent.Acceleration.X * 9.81f;
-                ptTemp.Y += (float) accelEvent.Acceleration.Y * 9.81f;
-//            }
-            #else
-            ptTemp.X += (float)accelEvent.Acceleration.X * 9.81f;
-            ptTemp.Y += (float)accelEvent.Acceleration.Y * 9.81f;
-            #endif
-=======
-            CCLog.Log("Accelerate : X: {0} Y: {1} Z: {2} orientation: {3}", accelEvent.Acceleration.X, accelEvent.Acceleration.Y, accelEvent.Acceleration.Z, orientation );
-            if (orientation == CCDisplayOrientation.LandscapeRight || orientation == CCDisplayOrientation.LandscapeLeft)
-            {
+            //CCLog.Log("Accelerate : X: {0} Y: {1} Z: {2} orientation: {3}", accelEvent.Acceleration.X, accelEvent.Acceleration.Y, accelEvent.Acceleration.Z, orientation );
+            //if (orientation == CCDisplayOrientation.LandscapeRight || orientation == CCDisplayOrientation.LandscapeLeft)
+            //{
 
 #if ANDROID
             
@@ -147,8 +118,7 @@
                 ptTemp.X += (float)accelEvent.Acceleration.Y * 9.81f;
                 ptTemp.Y += (float)accelEvent.Acceleration.X * 9.81f;
 #endif
-            }
->>>>>>> a07386e1
+            //}
 
             CCPoint ptNext = ScreenToWorldspace(ptTemp);
             ptNext.X = MathHelper.Clamp(ptNext.X, (ballSize.Width / 2.0f), (winSize.Width - ballSize.Width / 2.0f));
