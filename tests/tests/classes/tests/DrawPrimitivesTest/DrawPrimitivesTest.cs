using System;
using System.Collections.Generic;
using System.Linq;
using System.Text;
using CocosSharp;

namespace tests
{
    public class BaseDrawNodeTest : TestNavigationLayer
    {
        #region Properties

        public override string Title
        {
            get { return "Draw Demo"; }
        }

        #endregion Properties


        #region Constructors

        public BaseDrawNodeTest()
        {
        }

        #endregion Constructors


        #region Setup content

        public virtual void Setup()
        {
        }

        #endregion Setup content


        #region Callbacks

        public override void RestartCallback(object sender)
        {
            CCScene s = new DrawPrimitivesTestScene();
            s.AddChild(DrawPrimitivesTestScene.restartTestAction());
            Director.ReplaceScene(s);
        }

        public override void NextCallback(object sender)
        {
            CCScene s = new DrawPrimitivesTestScene();
            s.AddChild(DrawPrimitivesTestScene.nextTestAction());
            Director.ReplaceScene(s);
        }

        public override void BackCallback(object sender)
        {
            CCScene s = new DrawPrimitivesTestScene();
            s.AddChild(DrawPrimitivesTestScene.backTestAction());
            Director.ReplaceScene(s);
        }

        #endregion Callbacks
    }

    public class DrawPrimitivesWithRenderTextureTest : BaseDrawNodeTest
    {
        #region Setup content

        public override void OnEnter()
        {
            base.OnEnter(); CCSize windowSize = Scene.VisibleBoundsWorldspace.Size;

            CCRenderTexture text = new CCRenderTexture(windowSize,windowSize);

            CCDrawNode draw = new CCDrawNode();
            text.AddChild(draw, 10);
            text.Begin();
            // Draw polygons
            CCPoint[] points = new CCPoint[]
            {
                new CCPoint(windowSize.Height / 4, 0),
                new CCPoint(windowSize.Width, windowSize.Height / 5),
                new CCPoint(windowSize.Width / 3 * 2, windowSize.Height)
            };
            draw.DrawPolygon(points, points.Length, new CCColor4F(1, 0, 0, 0.5f), 4, new CCColor4F(0, 0, 1, 1));
            text.End();
            AddChild(text, 24);
        }

        #endregion Setup content
    }

    public class DrawPrimitivesTest : BaseDrawNodeTest
    {
        protected override void Draw()
        {
            base.Draw();

            CCSize s = Scene.VisibleBoundsWorldspace.Size;

            CCDrawingPrimitives.Begin();


			// *NOTE* Using the Director.ContentScaleFactor for now until we work something out with the initialization
			// CCDrawPriitives should be able to do this converstion themselves.

			// draw a simple line
			// The default state is:
			// Line Width: 1
			// color: 255,255,255,255 (white, non-transparent)
			// Anti-Aliased
			//  glEnable(GL_LINE_SMOOTH);
			CCDrawingPrimitives.LineWidth = 1 / Director.ContentScaleFactor;
			CCDrawingPrimitives.DrawLine(CCVisibleRect.LeftBottom, CCVisibleRect.RightTop);

			// line: color, width, aliased
			CCDrawingPrimitives.LineWidth = 5 / Director.ContentScaleFactor;
			CCDrawingPrimitives.DrawColor = CCColor4B.Red;
			CCDrawingPrimitives.DrawLine(CCVisibleRect.LeftTop, CCVisibleRect.RightBottom);

			// TIP:
			// If you are going to use always thde same color or width, you don't
			// need to call it before every draw
			//
			// Remember: OpenGL is a state-machine.

			// draw big point in the center
			CCDrawingPrimitives.PointSize = 64 / Director.ContentScaleFactor;
			CCDrawingPrimitives.DrawColor = new CCColor4B(0, 0, 255, 128);
			CCDrawingPrimitives.DrawPoint(CCVisibleRect.Center);

            // draw 4 small points
			CCPoint[] points = {new CCPoint(60, 60), new CCPoint(70, 70), new CCPoint(60, 70), new CCPoint(70, 60)};

			CCDrawingPrimitives.PointSize = 8 / Director.ContentScaleFactor;
			CCDrawingPrimitives.DrawColor = new CCColor4B(0, 255, 255, 255);
            CCDrawingPrimitives.DrawPoints(points);

            // draw a green circle with 10 segments
			CCDrawingPrimitives.LineWidth = 16 / Director.ContentScaleFactor;
			CCDrawingPrimitives.DrawColor = CCColor4B.Green;
			CCDrawingPrimitives.DrawCircle(CCVisibleRect.Center, 100, 0, 10, false);


            // draw a green circle with 50 segments with line to center
			CCDrawingPrimitives.LineWidth = 2 / Director.ContentScaleFactor;
			CCDrawingPrimitives.DrawColor = new CCColor4B(0, 255, 255, 255);
			CCDrawingPrimitives.DrawCircle(CCVisibleRect.Center, 50, CCMacros.CCDegreesToRadians(45), 50, true);


			// draw a pink solid circle with 50 segments
			CCDrawingPrimitives.LineWidth = 2 / Director.ContentScaleFactor;
			CCDrawingPrimitives.DrawColor = new CCColor4B(255, 0, 255, 255);
			CCDrawingPrimitives.DrawSolidCircle(CCVisibleRect.Center + new CCPoint(140, 0), 40, CCMacros.CCDegreesToRadians(90), 50);


            // draw an arc within rectangular region
			CCDrawingPrimitives.LineWidth = 5 / Director.ContentScaleFactor;
            CCDrawingPrimitives.DrawArc(new CCRect(200, 100, 100, 200), 0, 180, CCColor4B.AliceBlue);

            // draw an ellipse within rectangular region
			CCDrawingPrimitives.DrawEllipse(new CCRect(100, 100, 100, 200), CCColor4B.Red);

            // draw an arc within rectangular region
            CCDrawingPrimitives.DrawPie(new CCRect(350, 0, 100, 100), 20, 100, CCColor4B.AliceBlue);

            // draw an arc within rectangular region
            CCDrawingPrimitives.DrawPie(new CCRect(347, -5, 100, 100), 120, 260, CCColor4B.Aquamarine);

            // open yellow poly
            CCPoint[] vertices =
            {
                new CCPoint(0, 0), new CCPoint(50, 50), new CCPoint(100, 50), new CCPoint(100, 100),
                new CCPoint(50, 100)
            };
			CCDrawingPrimitives.LineWidth = 10 / Director.ContentScaleFactor;
			CCDrawingPrimitives.DrawColor = CCColor4B.Yellow;
            CCDrawingPrimitives.DrawPoly(vertices, 5, false, new CCColor4B(255, 255, 0, 255));


			// filled poly
			CCDrawingPrimitives.LineWidth = 1 / Director.ContentScaleFactor;
			CCPoint[] filledVertices =
            {
                new CCPoint(0, 120), new CCPoint(50, 120), new CCPoint(50, 170),
                new CCPoint(25, 200), new CCPoint(0, 170)
            };
			CCDrawingPrimitives.DrawSolidPoly(filledVertices, new CCColor4F(0.5f, 0.5f, 1, 1 ));

			// closed purple poly
			CCDrawingPrimitives.LineWidth = 2 / Director.ContentScaleFactor;
			CCDrawingPrimitives.DrawColor = new CCColor4B(255, 0, 255, 255);
			CCPoint[] vertices2 = {new CCPoint(30, 130), new CCPoint(30, 230), new CCPoint(50, 200)};
			CCDrawingPrimitives.DrawPoly(vertices2, true);

            // draw quad bezier path
            CCDrawingPrimitives.DrawQuadBezier(new CCPoint(0, s.Height),
                new CCPoint(s.Width / 2, s.Height / 2),
                new CCPoint(s.Width, s.Height),
                50,
                new CCColor4B(255, 0, 255, 255));

            // draw cubic bezier path
            CCDrawingPrimitives.DrawCubicBezier(new CCPoint(s.Width / 2, s.Height / 2),
                new CCPoint(s.Width / 2 + 30, s.Height / 2 + 50),
                new CCPoint(s.Width / 2 + 60, s.Height / 2 - 50),
                new CCPoint(s.Width, s.Height / 2), 100);

            //draw a solid polygon
            CCPoint[] vertices3 =
            {
                new CCPoint(60, 160), new CCPoint(70, 190), new CCPoint(100, 190),
                new CCPoint(90, 160)
            };
			CCDrawingPrimitives.DrawSolidPoly(vertices3, 4, new CCColor4F(1,1,0,1));

            CCDrawingPrimitives.End();
        }

		public override string Title
		{
			get
			{
				return "Draw Primitives";
			}
		}

		public override string Subtitle
		{
			get
			{
				return "Drawing Primitives. Use DrawNode instead";
			}
		}
    }

    public class DrawNodeTest : BaseDrawNodeTest
    {
        #region Setup content
		CCDrawNode draw;

		public DrawNodeTest()
		{
			draw = new CCDrawNode();
			draw.BlendFunc = CCBlendFunc.NonPremultiplied;

			AddChild(draw, 10);

		}


        public void OnEnter()
        {
<<<<<<< HEAD
base.OnEnter(); CCSize windowSize = Scene.VisibleBoundsWorldspace.Size;
            CCDrawNode draw = new CCDrawNode();
            AddChild(draw, 10);
=======
            base.RunningOnNewWindow(windowSize);

			var s = windowSize;
>>>>>>> 3b7eae0a

            // Draw 10 circles
            for (int i = 0; i < 10; i++)
            {
				draw.DrawDot(s.Center, 10 * (10 - i),
                    new CCColor4F(CCRandom.Float_0_1(), CCRandom.Float_0_1(), CCRandom.Float_0_1(), 1));
            }

            // Draw polygons
            CCPoint[] points = new CCPoint[]
            {
                new CCPoint(windowSize.Height / 4, 0),
                new CCPoint(windowSize.Width, windowSize.Height / 5),
                new CCPoint(windowSize.Width / 3 * 2, windowSize.Height)
            };
            draw.DrawPolygon(points, points.Length, new CCColor4F(1.0f, 0, 0, 0.5f), 4, new CCColor4F(0, 0, 1, 1));
			
            // star poly (triggers buggs)
			{
	            const float o = 80;
	            const float w = 20;
	            const float h = 50;
	            CCPoint[] star = new CCPoint[]
	            {
	                new CCPoint(o + w, o - h), new CCPoint(o + w * 2, o),                           // lower spike
	                new CCPoint(o + w * 2 + h, o + w), new CCPoint(o + w * 2, o + w * 2),           // right spike
	            };

	            draw.DrawPolygon(star, star.Length, new CCColor4F(1, 0, 0, 0.5f), 1, new CCColor4F(0, 0, 1, 1));
			}

            // star poly (doesn't trigger bug... order is important un tesselation is supported.
            {
                const float o = 180;
                const float w = 20;
                const float h = 50;
                var star = new CCPoint[]
                {
                    new CCPoint(o, o), new CCPoint(o + w, o - h), new CCPoint(o + w * 2, o),        // lower spike
                    new CCPoint(o + w * 2 + h, o + w), new CCPoint(o + w * 2, o + w * 2),           // right spike
                    new CCPoint(o + w, o + w * 2 + h), new CCPoint(o, o + w * 2),                   // top spike
                    new CCPoint(o - h, o + w), // left spike
                };

                draw.DrawPolygon(star, star.Length, new CCColor4F(1, 0, 0, 0.5f), 1, new CCColor4F(0, 0, 1, 1));
            }


            // Draw segment
            draw.DrawSegment(new CCPoint(20, windowSize.Height), new CCPoint(20, windowSize.Height / 2), 10, new CCColor4F(0, 1, 0, 1));

            draw.DrawSegment(new CCPoint(10, windowSize.Height / 2), new CCPoint(windowSize.Width / 2, windowSize.Height / 2), 40,
                new CCColor4F(1, 0, 1, 0.5f));
        }

        #endregion Setup content
    }
}<|MERGE_RESOLUTION|>--- conflicted
+++ resolved
@@ -110,11 +110,11 @@
 			// color: 255,255,255,255 (white, non-transparent)
 			// Anti-Aliased
 			//  glEnable(GL_LINE_SMOOTH);
-			CCDrawingPrimitives.LineWidth = 1 / Director.ContentScaleFactor;
+			CCDrawingPrimitives.LineWidth = 1 ;
 			CCDrawingPrimitives.DrawLine(CCVisibleRect.LeftBottom, CCVisibleRect.RightTop);
 
 			// line: color, width, aliased
-			CCDrawingPrimitives.LineWidth = 5 / Director.ContentScaleFactor;
+			CCDrawingPrimitives.LineWidth = 5 ;
 			CCDrawingPrimitives.DrawColor = CCColor4B.Red;
 			CCDrawingPrimitives.DrawLine(CCVisibleRect.LeftTop, CCVisibleRect.RightBottom);
 
@@ -125,37 +125,37 @@
 			// Remember: OpenGL is a state-machine.
 
 			// draw big point in the center
-			CCDrawingPrimitives.PointSize = 64 / Director.ContentScaleFactor;
+			CCDrawingPrimitives.PointSize = 64 ;
 			CCDrawingPrimitives.DrawColor = new CCColor4B(0, 0, 255, 128);
 			CCDrawingPrimitives.DrawPoint(CCVisibleRect.Center);
 
             // draw 4 small points
 			CCPoint[] points = {new CCPoint(60, 60), new CCPoint(70, 70), new CCPoint(60, 70), new CCPoint(70, 60)};
 
-			CCDrawingPrimitives.PointSize = 8 / Director.ContentScaleFactor;
+			CCDrawingPrimitives.PointSize = 8 ;
 			CCDrawingPrimitives.DrawColor = new CCColor4B(0, 255, 255, 255);
             CCDrawingPrimitives.DrawPoints(points);
 
             // draw a green circle with 10 segments
-			CCDrawingPrimitives.LineWidth = 16 / Director.ContentScaleFactor;
+			CCDrawingPrimitives.LineWidth = 16 ;
 			CCDrawingPrimitives.DrawColor = CCColor4B.Green;
 			CCDrawingPrimitives.DrawCircle(CCVisibleRect.Center, 100, 0, 10, false);
 
 
             // draw a green circle with 50 segments with line to center
-			CCDrawingPrimitives.LineWidth = 2 / Director.ContentScaleFactor;
+			CCDrawingPrimitives.LineWidth = 2 ;
 			CCDrawingPrimitives.DrawColor = new CCColor4B(0, 255, 255, 255);
 			CCDrawingPrimitives.DrawCircle(CCVisibleRect.Center, 50, CCMacros.CCDegreesToRadians(45), 50, true);
 
 
 			// draw a pink solid circle with 50 segments
-			CCDrawingPrimitives.LineWidth = 2 / Director.ContentScaleFactor;
+			CCDrawingPrimitives.LineWidth = 2 ;
 			CCDrawingPrimitives.DrawColor = new CCColor4B(255, 0, 255, 255);
 			CCDrawingPrimitives.DrawSolidCircle(CCVisibleRect.Center + new CCPoint(140, 0), 40, CCMacros.CCDegreesToRadians(90), 50);
 
 
             // draw an arc within rectangular region
-			CCDrawingPrimitives.LineWidth = 5 / Director.ContentScaleFactor;
+			CCDrawingPrimitives.LineWidth = 5 ;
             CCDrawingPrimitives.DrawArc(new CCRect(200, 100, 100, 200), 0, 180, CCColor4B.AliceBlue);
 
             // draw an ellipse within rectangular region
@@ -173,13 +173,13 @@
                 new CCPoint(0, 0), new CCPoint(50, 50), new CCPoint(100, 50), new CCPoint(100, 100),
                 new CCPoint(50, 100)
             };
-			CCDrawingPrimitives.LineWidth = 10 / Director.ContentScaleFactor;
+			CCDrawingPrimitives.LineWidth = 10 ;
 			CCDrawingPrimitives.DrawColor = CCColor4B.Yellow;
             CCDrawingPrimitives.DrawPoly(vertices, 5, false, new CCColor4B(255, 255, 0, 255));
 
 
 			// filled poly
-			CCDrawingPrimitives.LineWidth = 1 / Director.ContentScaleFactor;
+			CCDrawingPrimitives.LineWidth = 1 ;
 			CCPoint[] filledVertices =
             {
                 new CCPoint(0, 120), new CCPoint(50, 120), new CCPoint(50, 170),
@@ -188,7 +188,7 @@
 			CCDrawingPrimitives.DrawSolidPoly(filledVertices, new CCColor4F(0.5f, 0.5f, 1, 1 ));
 
 			// closed purple poly
-			CCDrawingPrimitives.LineWidth = 2 / Director.ContentScaleFactor;
+			CCDrawingPrimitives.LineWidth = 2 ;
 			CCDrawingPrimitives.DrawColor = new CCColor4B(255, 0, 255, 255);
 			CCPoint[] vertices2 = {new CCPoint(30, 130), new CCPoint(30, 230), new CCPoint(50, 200)};
 			CCDrawingPrimitives.DrawPoly(vertices2, true);
@@ -251,15 +251,12 @@
 
         public void OnEnter()
         {
-<<<<<<< HEAD
-base.OnEnter(); CCSize windowSize = Scene.VisibleBoundsWorldspace.Size;
+            base.OnEnter(); 
+            CCSize windowSize = Scene.VisibleBoundsWorldspace.Size;
             CCDrawNode draw = new CCDrawNode();
             AddChild(draw, 10);
-=======
-            base.RunningOnNewWindow(windowSize);
 
 			var s = windowSize;
->>>>>>> 3b7eae0a
 
             // Draw 10 circles
             for (int i = 0; i < 10; i++)
