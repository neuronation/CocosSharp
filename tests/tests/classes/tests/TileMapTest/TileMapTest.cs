--- conflicted
+++ resolved
@@ -71,9 +71,9 @@
             map.AnchorPoint = (new CCPoint(0, 0));
         }
 
-		protected override void RunningOnNewWindow(CCSize windowSize)
-		{
-			base.RunningOnNewWindow(windowSize);
+        protected virtual void AddedToNewScene()
+        {
+            base.AddedToNewScene();
 
 			var map = (CCTileMapAtlas) this[kTagTileMap];
 			map.Position = new CCPoint(-20, -200);
@@ -166,20 +166,12 @@
         public override void OnEnter()
         {
             base.OnEnter();
-<<<<<<< HEAD
             //Scene.Director.Projection = CCDirectorProjection.Projection3D;
-=======
-            Director.Projection = CCDirectorProjection.Projection3D;
->>>>>>> 3b7eae0a
         }
 
         public override void OnExit()
         {
-<<<<<<< HEAD
             //Scene.Director.Projection = CCDirectorProjection.Projection2D;
-=======
-            Director.Projection = CCDirectorProjection.Projection2D;
->>>>>>> 3b7eae0a
             base.OnExit();
         }
 
@@ -905,11 +897,7 @@
 
             m_tamara = new CCSprite(pathSister1);
             map.AddChild(m_tamara, map.Children.Count);
-<<<<<<< HEAD
-            float mapWidth = map.MapSize.Width * map.TileSize.Width;
-			m_tamara.Position = new CCPoint(mapWidth / 2, 0);
-=======
->>>>>>> 3b7eae0a
+
             m_tamara.AnchorPoint = (new CCPoint(0.5f, 0));
 
 			m_tamara.RepeatForever(move, back);
@@ -917,9 +905,9 @@
             Schedule(repositionSprite);
         }
 
-		protected override void RunningOnNewWindow(CCSize windowSize)
-		{
-			base.RunningOnNewWindow(windowSize);
+        protected override void AddedToNewScene()
+        {
+            base.AddedToNewScene();
 
 			var map = (CCTMXTiledMap)this[kTagTileMap];
 			CCSize s = map.ContentSize;
@@ -927,8 +915,7 @@
 			map.Position = new CCPoint(-s.Width / 2, 0);
 
 			float mapWidth = map.MapSize.Width * map.TileSize.Width;
-			m_tamara.Position = new CCPoint(mapWidth / 2, 0).PixelsToPoints(Director.ContentScaleFactor);
-
+            m_tamara.Position = Scene.ScreenToWorldspace(new CCPoint (mapWidth / 2, 0));
 		}
 
 
@@ -940,13 +927,8 @@
 
         private void repositionSprite(float dt)
         {
-<<<<<<< HEAD
-            CCPoint p = m_tamara.Position;
-            CCNode map = GetChildByTag(kTagTileMap);
-=======
-			CCPoint p = m_tamara.Position.PointsToPixels(Director.ContentScaleFactor);
+            CCPoint p = Scene.WorldToScreenspace(m_tamara.Position);
             CCNode map = this[kTagTileMap];
->>>>>>> 3b7eae0a
 
             // there are only 4 layers. (grass and 3 trees layers)
             // if tamara < 48, z=4
@@ -1008,13 +990,8 @@
 
         private void repositionSprite(float dt)
         {
-<<<<<<< HEAD
-			CCPoint p = m_tamara.Position;
-            CCNode map = GetChildByTag(kTagTileMap);
-=======
-			CCPoint p = m_tamara.Position.PointsToPixels(Director.ContentScaleFactor);
+            CCPoint p = Scene.WorldToScreenspace(m_tamara.Position);
 			CCNode map = this[kTagTileMap];
->>>>>>> 3b7eae0a
 
             // there are only 4 layers. (grass and 3 trees layers)
             // if tamara < 81, z=4
@@ -1096,26 +1073,6 @@
             m_tamara.VertexZ = newZ;
         }
 
-<<<<<<< HEAD
-=======
-        public override void OnEnter()
-        {
-            base.OnEnter();
-
-            // TIP: 2d projection should be used
-            Director.Projection = CCDirectorProjection.Projection2D;
-			Director.IsUseDepthTesting = true;
-        }
-
->>>>>>> 3b7eae0a
-        public override void OnExit()
-        {
-            // At exit use any other projection. 
-			Director.Projection = CCDirectorProjection.Default;
-			Director.IsUseDepthTesting = false;
-            base.OnExit();
-        }
-
 		public override string Title
 		{
 			get
@@ -1162,16 +1119,9 @@
         {
             base.OnEnter(); CCSize windowSize = Scene.VisibleBoundsWorldspace.Size;
 
-<<<<<<< HEAD
-            CCMoveBy move = new CCMoveBy (10, new CCPoint(400, 450));
-            CCFiniteTimeAction back = move.Reverse();
-            CCSequence seq = new CCSequence(move, back);
-            m_tamara.RunAction(new CCRepeatForever (seq));
-=======
-            var move = new CCMoveBy (10, new CCPoint(400, 450) * (1f / Director.ContentScaleFactor));
+            var move = new CCMoveBy (10, Scene.ScreenToWorldspace(new CCPoint(400, 450)));
             var back = move.Reverse();
 			m_tamara.RepeatForever(move, back);
->>>>>>> 3b7eae0a
 
             Schedule(repositionSprite);
         }
@@ -1184,26 +1134,6 @@
             // map size: 12x12
             CCPoint p = m_tamara.Position;
             m_tamara.VertexZ = -((p.Y + 81) / 81);
-        }
-
-<<<<<<< HEAD
-=======
-        public override void OnEnter()
-        {
-            base.OnEnter();
-
-			// TIP: 2d projection should be used
-			Director.Projection = CCDirectorProjection.Projection2D;
-			Director.IsUseDepthTesting = true;
-        }
-
->>>>>>> 3b7eae0a
-        public override void OnExit()
-        {
-			// At exit use any other projection. 
-			Director.Projection = CCDirectorProjection.Default;
-			Director.IsUseDepthTesting = false;
-            base.OnExit();
         }
 
 		public override string Title
@@ -1489,9 +1419,9 @@
 
         }
 
-		protected override void RunningOnNewWindow(CCSize windowSize)
-		{
-			base.RunningOnNewWindow(windowSize);
+        protected virtual void AddedToNewScene()
+        {
+            base.AddedToNewScene();
 
 			var map = (CCTMXTiledMap)this[kTagTileMap];
 			//map.Position = new CCPoint(100, 100);
@@ -1568,88 +1498,7 @@
 			var touchListener = new CCEventListenerTouchAllAtOnce();
 			touchListener.OnTouchesMoved = onTouchesMoved;
 
-<<<<<<< HEAD
-			EventDispatcher.AddEventListener(touchListener, this);
-
-
-            CCSize s = Scene.VisibleBoundsWorldspace.Size;
-//            _GamePadDPadDelegate = new CCGamePadDPadDelegate(MyOnGamePadDPadUpdate);
-//            _GamePadButtonDelegate = new CCGamePadButtonDelegate(MyOnGamePadButtonUpdate);
-//            _GamePadStickDelegate = new CCGamePadStickUpdateDelegate(MyOnGameStickUpdate);
-//            _GamePadTriggerDelegate =  new CCGamePadTriggerDelegate(MyGamePadTriggerUpdate);
-
-            m_label = new CCLabelTtf("", "arial", 28);
-            AddChild(m_label, 1);
-            m_label.Position = new CCPoint(s.Width / 2, s.Height - 50);
-
-            string strSubtitle = subtitle();
-            if (! string.IsNullOrEmpty(strSubtitle))
-            {
-                CCLabelTtf l = new CCLabelTtf(strSubtitle, "arial", 16);
-                AddChild(l, 1);
-                l.Position = new CCPoint(s.Width / 2, s.Height - 80);
-
-                m_subtitle = l;
-            }
-
-            CCMenuItemImage item1 = new CCMenuItemImage(s_pPathB1, s_pPathB2, backCallback);
-            CCMenuItemImage item2 = new CCMenuItemImage(s_pPathR1, s_pPathR2, restartCallback);
-            CCMenuItemImage item3 = new CCMenuItemImage(s_pPathF1, s_pPathF2, nextCallback);
-
-            CCMenu menu = new CCMenu(item1, item2, item3);
-
-            menu.Position = CCPoint.Zero;
-            item1.Position = new CCPoint(s.Width / 2 - item2.ContentSize.Width * 2, item2.ContentSize.Height / 2);
-            item2.Position = new CCPoint(s.Width / 2, item2.ContentSize.Height / 2);
-            item3.Position = new CCPoint(s.Width / 2 + item2.ContentSize.Width * 2, item2.ContentSize.Height / 2);
-
-            AddChild(menu, 1);
-        }
-
-        private bool _aButtonWasPressed = false;
-        private bool _yButtonWasPressed = false;
-        private bool _xButtonWasPressed = false;
-
-        private void MyOnGamePadButtonUpdate(CCGamePadButtonStatus backButton, CCGamePadButtonStatus startButton, CCGamePadButtonStatus systemButton, CCGamePadButtonStatus aButton, CCGamePadButtonStatus bButton, CCGamePadButtonStatus xButton, CCGamePadButtonStatus yButton, CCGamePadButtonStatus leftShoulder, CCGamePadButtonStatus rightShoulder, Microsoft.Xna.Framework.PlayerIndex player)
-        {
-            if (aButton == CCGamePadButtonStatus.Pressed)
-            {
-                _aButtonWasPressed = true;
-            }
-            else if (aButton == CCGamePadButtonStatus.Released && _aButtonWasPressed)
-            {
-                // Select the menu
-                restartCallback(null);
-            }
-
-            if (yButton == CCGamePadButtonStatus.Pressed)
-            {
-                _yButtonWasPressed = true;
-            }
-            else if (yButton == CCGamePadButtonStatus.Released && _yButtonWasPressed)
-            {
-                CCNode node = GetChildByTag(kTagTileMap);
-                node.RunAction(new CCRotateBy (1f,15f));
-            }
-
-            if (xButton == CCGamePadButtonStatus.Pressed)
-            {
-                _xButtonWasPressed = true;
-            }
-            else if (xButton == CCGamePadButtonStatus.Released && _xButtonWasPressed)
-            {
-                CCNode node = GetChildByTag(kTagTileMap);
-                node.RunAction(new CCRotateBy (1f, -15f));
-            }
-        }
-
-        private long _FirstTicks;
-        private bool _bDownPress = false;
-        private bool _bUpPress = false;
-=======
 			AddEventListener(touchListener);
->>>>>>> 3b7eae0a
-
         }
 
 		public override string Title
@@ -1668,61 +1517,26 @@
 			}
 		}
 
-<<<<<<< HEAD
-        public virtual string subtitle()
-        {
-            return "drag the screen";
-        }
-
-        public override void OnEnter()
-        {
-            base.OnEnter();
-
-            m_label.Text = (title());
-            m_subtitle.Text = (subtitle());
-        }
-
-        public override void OnExit()
-        {
-            base.OnExit();
-            CCDirector pDirector = Scene.Director;
-        }
-
-
-        private void restartCallback(object pSender)
-        {
-            CCScene s = new TileMapTestScene();
-            s.AddChild(TileMapTestScene.restartTileMapAction());
-            Scene.Director.ReplaceScene(s);
-=======
 		public override void RestartCallback(object sender)
 		{
             CCScene s = new TileMapTestScene();
             s.AddChild(TileMapTestScene.restartTileMapAction());
             Director.ReplaceScene(s);
->>>>>>> 3b7eae0a
         }
 
 		public override void NextCallback(object sender)
 		{
             CCScene s = new TileMapTestScene();
             s.AddChild(TileMapTestScene.nextTileMapAction());
-<<<<<<< HEAD
-            Scene.Director.ReplaceScene(s);
-=======
+
             Director.ReplaceScene(s);
->>>>>>> 3b7eae0a
         }
 
 		public override void BackCallback(object sender)
 		{
             CCScene s = new TileMapTestScene();
             s.AddChild(TileMapTestScene.backTileMapAction());
-<<<<<<< HEAD
-            Scene.Director.ReplaceScene(s);
-=======
             Director.ReplaceScene(s);
->>>>>>> 3b7eae0a
         }
 
 		void onTouchesMoved(List<CCTouch> touches, CCEvent touchEvent)
@@ -1732,7 +1546,6 @@
             CCNode node = this[kTagTileMap];
             node.Position += diff;
         }
-
     }
 
     public class TileMapTestScene : TestScene
@@ -1922,15 +1735,10 @@
             // fix bug #486, #419. 
             // "test" is not the default value in CCDirector.setGLDefaultValues()
             // but TransitionTest may setDepthTest(false), we should revert it here
-<<<<<<< HEAD
-            Scene.Window.IsUseDepthTesting = true;
-
-            Scene.Director.ReplaceScene(this);
-=======
-            Director.IsUseDepthTesting = true;
+
+            Window.IsUseDepthTesting = true;
 
             Director.ReplaceScene(this);
->>>>>>> 3b7eae0a
         }
 
         #region Nested type: Action
