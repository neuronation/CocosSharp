using System;
using System.Collections.Generic;
using System.Linq;
using System.Text;
using CocosSharp;

namespace tests
{
    public class LayerTestBlend : LayerTest
    {
        int kTagLayer = 1;
        string s_pPathSister1 = "Images/grossinis_sister1";
        string s_pPathSister2 = "Images/grossinis_sister2";

		CCSprite sister1;
		CCSprite sister2;

        public LayerTestBlend()
        {
<<<<<<< HEAD
            CCSize s = Scene.VisibleBoundsWorldspace.Size;
=======
>>>>>>> 3b7eae0a
            CCLayerColor layer1 = new CCLayerColor(new CCColor4B(255, 255, 255, 80));

            sister1 = new CCSprite(s_pPathSister1);
            sister2 = new CCSprite(s_pPathSister2);

            AddChild(sister1);
            AddChild(sister2);
            AddChild(layer1, 100, kTagLayer);

            Schedule(newBlend, 1.0f);
        }

		protected override void RunningOnNewWindow(CCSize windowSize)
		{
			base.RunningOnNewWindow(windowSize);

			var s = windowSize;
			sister1.Position = new CCPoint(160, s.Height / 2);
			sister2.Position = new CCPoint(320, s.Height / 2);

		}

        public void newBlend(float dt)
        {
            CCLayerColor layer = (CCLayerColor)GetChildByTag(kTagLayer);

            int src;
            int dst;

            if (layer.BlendFunc.Destination == CCOGLES.GL_ZERO)
            {
                src = CCOGLES.GL_SRC_ALPHA;
                dst = CCOGLES.GL_ONE_MINUS_SRC_ALPHA;
            }
            else
            {
                src = CCOGLES.GL_ONE_MINUS_DST_COLOR;
                dst = CCOGLES.GL_ZERO;
            }

            layer.BlendFunc = new CCBlendFunc(src, dst);
        }

		public override string Title
		{
			get
			{
				return "ColorLayer: blend";
			}
		}
    }
}<|MERGE_RESOLUTION|>--- conflicted
+++ resolved
@@ -17,10 +17,6 @@
 
         public LayerTestBlend()
         {
-<<<<<<< HEAD
-            CCSize s = Scene.VisibleBoundsWorldspace.Size;
-=======
->>>>>>> 3b7eae0a
             CCLayerColor layer1 = new CCLayerColor(new CCColor4B(255, 255, 255, 80));
 
             sister1 = new CCSprite(s_pPathSister1);
@@ -33,14 +29,13 @@
             Schedule(newBlend, 1.0f);
         }
 
-		protected override void RunningOnNewWindow(CCSize windowSize)
-		{
-			base.RunningOnNewWindow(windowSize);
+        protected override void AddedToNewScene()
+        {
+            base.AddedToNewScene();
 
-			var s = windowSize;
+            CCSize s = Scene.VisibleBoundsWorldspace.Size;
 			sister1.Position = new CCPoint(160, s.Height / 2);
 			sister2.Position = new CCPoint(320, s.Height / 2);
-
 		}
 
         public void newBlend(float dt)
