using System;
using System.Collections.Generic;
using System.Linq;
using System.Text;
using CocosSharp;

namespace tests
{
    public class LayerTest : TestNavigationLayer
    {
        private string s_pPathB1 = "Images/b1";
        private string s_pPathB2 = "Images/b2";
        private string s_pPathR1 = "Images/r1";
        private string s_pPathR2 = "Images/r2";
        private string s_pPathF1 = "Images/f1";
        private string s_pPathF2 = "Images/f2";

        protected string m_strTitle;

        public LayerTest()
        {

        }

<<<<<<< HEAD
        public virtual string title()
        {
            return "No title";
        }

        public virtual string subtitle()
        {
            return "";
        }

        public override void OnEnter()
        {
            base.OnEnter();

            CCSize s = Scene.VisibleBoundsWorldspace.Size;

            CCLabelTtf label = new CCLabelTtf(title(), "arial", 32);
            AddChild(label, 1);
            label.Position = (new CCPoint(s.Width / 2, s.Height - 50));

            string subtitle_ = subtitle();
            if (subtitle_.Length > 0)
            {
                CCLabelTtf l = new CCLabelTtf(subtitle_, "arial", 16);
                AddChild(l, 1);
                l.Position = (new CCPoint(s.Width / 2, s.Height - 80));
            }

            CCMenuItemImage item1 = new CCMenuItemImage(s_pPathB1, s_pPathB2, (backCallback));
            CCMenuItemImage item2 = new CCMenuItemImage(s_pPathR1, s_pPathR2, (restartCallback));
            CCMenuItemImage item3 = new CCMenuItemImage(s_pPathF1, s_pPathF2, (nextCallback));

            CCMenu menu = new CCMenu(item1, item2, item3);

            menu.Position = new CCPoint(0, 0);
            item1.Position = new CCPoint(s.Width / 2 - 100, 30);
            item2.Position = new CCPoint(s.Width / 2, 30);
            item3.Position = new CCPoint(s.Width / 2 + 100, 30);

            AddChild(menu, 1);
        }

        public void restartCallback(object pSender)
        {
            CCScene s = new LayerTestScene();
            s.AddChild(LayerTestScene.restartTestAction());
            Scene.Director.ReplaceScene(s);
=======
		public override string Title
		{
			get
			{
				return "Layer Test";
			}
		}

		public override string Subtitle
		{
			get
			{
				return string.Empty;
			}
		}

		public override void RestartCallback(object sender)
		{
            CCScene s = new LayerTestScene();
            s.AddChild(LayerTestScene.restartTestAction());
            Director.ReplaceScene(s);
>>>>>>> 3b7eae0a
        }

		public override void NextCallback(object sender)
		{
            CCScene s = new LayerTestScene();
            s.AddChild(LayerTestScene.nextTestAction());
<<<<<<< HEAD
            Scene.Director.ReplaceScene(s);
=======
            Director.ReplaceScene(s);
>>>>>>> 3b7eae0a
        }

		public override void BackCallback(object sender)
		{
            CCScene s = new LayerTestScene();
            s.AddChild(LayerTestScene.backTestAction());
<<<<<<< HEAD
            Scene.Director.ReplaceScene(s);
=======
            Director.ReplaceScene(s);
>>>>>>> 3b7eae0a
        }

        protected static void SetEnableRecursiveCascading(CCNode node, bool enable)
        {
            node.IsColorCascaded = true;
            node.IsOpacityCascaded = enable;

            if (node.ChildrenCount > 0)
            {
                foreach (var children in node.Children)
                {
                    SetEnableRecursiveCascading(children, enable);
                }
            }
        }
    }

    public class LayerMultiplexTest : LayerTest
    {
        CCLayerMultiplex child = new CCLayerMultiplex();
        public LayerMultiplexTest()
        {
            for (int i = 0; i < 3; i++)
            {
				CCLayer l = new CCLayerColor(new CCColor4B(0,255,0));
                CCSprite img = null;
                switch (i)
                {
                    case 0:
                        img = new CCSprite("Images/grossini");
                        break;
                    case 1:
                        img = new CCSprite("Images/grossinis_sister1");
                        break;
                    case 2:
                        img = new CCSprite("Images/grossinis_sister2");
                        break;
                }
                img.AnchorPoint = CCPoint.Zero;
                img.Position = CCPoint.Zero;
				l.ContentSize = img.ContentSize;
                l.AddChild(img);
                l.Position = new CCPoint(128f, 128f);
                child.AddLayer(l);
            }
			child.InAction = new CCFadeIn(1);
            AddChild(child);
			Schedule(new Action<float>(AutoMultiplex), 3f);
        }

		public override string Title
		{
			get
			{
				return "Layer Multiplex Test";
			}
		}

		public override string Subtitle
		{
			get
			{
				return "Three layers switch every 3 seconds";
			}
		}

        private Random rand = new Random();
		private int lastRandom = 0;

        private void AutoMultiplex(float dt)
        {
			//CCLog.Log ("Switched");
			var newRand = -1;
			// make sure we always change to a new one
			do {
				newRand = rand.Next (3);
			} while (lastRandom == newRand);
			lastRandom = newRand;

			child.SwitchTo(newRand);
        }
    }
}
<|MERGE_RESOLUTION|>--- conflicted
+++ resolved
@@ -22,28 +22,17 @@
 
         }
 
-<<<<<<< HEAD
-        public virtual string title()
-        {
-            return "No title";
-        }
-
-        public virtual string subtitle()
-        {
-            return "";
-        }
-
         public override void OnEnter()
         {
             base.OnEnter();
 
             CCSize s = Scene.VisibleBoundsWorldspace.Size;
 
-            CCLabelTtf label = new CCLabelTtf(title(), "arial", 32);
+            CCLabelTtf label = new CCLabelTtf(Title, "arial", 32);
             AddChild(label, 1);
             label.Position = (new CCPoint(s.Width / 2, s.Height - 50));
 
-            string subtitle_ = subtitle();
+            string subtitle_ = Subtitle;
             if (subtitle_.Length > 0)
             {
                 CCLabelTtf l = new CCLabelTtf(subtitle_, "arial", 16);
@@ -51,9 +40,9 @@
                 l.Position = (new CCPoint(s.Width / 2, s.Height - 80));
             }
 
-            CCMenuItemImage item1 = new CCMenuItemImage(s_pPathB1, s_pPathB2, (backCallback));
-            CCMenuItemImage item2 = new CCMenuItemImage(s_pPathR1, s_pPathR2, (restartCallback));
-            CCMenuItemImage item3 = new CCMenuItemImage(s_pPathF1, s_pPathF2, (nextCallback));
+            CCMenuItemImage item1 = new CCMenuItemImage(s_pPathB1, s_pPathB2, (BackCallback));
+            CCMenuItemImage item2 = new CCMenuItemImage(s_pPathR1, s_pPathR2, (RestartCallback));
+            CCMenuItemImage item3 = new CCMenuItemImage(s_pPathF1, s_pPathF2, (NextCallback));
 
             CCMenu menu = new CCMenu(item1, item2, item3);
 
@@ -65,12 +54,6 @@
             AddChild(menu, 1);
         }
 
-        public void restartCallback(object pSender)
-        {
-            CCScene s = new LayerTestScene();
-            s.AddChild(LayerTestScene.restartTestAction());
-            Scene.Director.ReplaceScene(s);
-=======
 		public override string Title
 		{
 			get
@@ -92,29 +75,22 @@
             CCScene s = new LayerTestScene();
             s.AddChild(LayerTestScene.restartTestAction());
             Director.ReplaceScene(s);
->>>>>>> 3b7eae0a
         }
 
 		public override void NextCallback(object sender)
 		{
             CCScene s = new LayerTestScene();
             s.AddChild(LayerTestScene.nextTestAction());
-<<<<<<< HEAD
-            Scene.Director.ReplaceScene(s);
-=======
+
             Director.ReplaceScene(s);
->>>>>>> 3b7eae0a
         }
 
 		public override void BackCallback(object sender)
 		{
             CCScene s = new LayerTestScene();
             s.AddChild(LayerTestScene.backTestAction());
-<<<<<<< HEAD
-            Scene.Director.ReplaceScene(s);
-=======
+
             Director.ReplaceScene(s);
->>>>>>> 3b7eae0a
         }
 
         protected static void SetEnableRecursiveCascading(CCNode node, bool enable)
