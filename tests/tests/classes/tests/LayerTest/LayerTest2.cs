using System;
using System.Collections.Generic;
using System.Linq;
using System.Text;
using CocosSharp;

namespace tests
{
    public class LayerTest2 : LayerTest
    {
        public override void OnEnter()
        {
            base.OnEnter();

<<<<<<< HEAD
            var s = Scene.VisibleBoundsWorldspace.Size;
=======
            var s = Director.WindowSizeInPoints;
>>>>>>> 3b7eae0a
            var layer1 = new CCLayerColor(new CCColor4B(255, 255, 0, 80), 100, s.Height - 50);
            layer1.Position = (new CCPoint(s.Width / 3, s.Height / 2));
            layer1.IgnoreAnchorPointForPosition = false;
            AddChild(layer1, 1);

            var layer2 = new CCLayerColor(new CCColor4B(0, 0, 255, 255), 100, s.Height - 50);
            layer2.Position = (new CCPoint((s.Width / 3) * 2, s.Height / 2));
            layer2.IgnoreAnchorPointForPosition = false;
            AddChild(layer2, 1);

            var actionTint = new CCTintBy (2, -255, -127, 0);
            var actionTintBack = actionTint.Reverse();
            var seq1 = new CCSequence(actionTint, actionTintBack);
            layer1.RunAction(seq1);

            var actionFade = new CCFadeOut(2.0f);
            var actionFadeBack = actionFade.Reverse();
            var seq2 = new CCSequence(actionFade, actionFadeBack);
            layer2.RunAction(seq2);
        }

		public override string Title
		{
			get
			{
				return "ColorLayer: fade and tint";
			}
		}
    }
}<|MERGE_RESOLUTION|>--- conflicted
+++ resolved
@@ -12,11 +12,8 @@
         {
             base.OnEnter();
 
-<<<<<<< HEAD
             var s = Scene.VisibleBoundsWorldspace.Size;
-=======
-            var s = Director.WindowSizeInPoints;
->>>>>>> 3b7eae0a
+
             var layer1 = new CCLayerColor(new CCColor4B(255, 255, 0, 80), 100, s.Height - 50);
             layer1.Position = (new CCPoint(s.Width / 3, s.Height / 2));
             layer1.IgnoreAnchorPointForPosition = false;
