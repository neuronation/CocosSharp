--- conflicted
+++ resolved
@@ -291,8 +291,8 @@
 			// Create our Accelerometer Listener
 			var listener = new CCEventListenerAccelerometer();
 
-            if (!Window.Accelerometer.Enabled)
-                Window.Accelerometer.Enabled = true;
+            if (!GameView.Accelerometer.Enabled)
+                GameView.Accelerometer.Enabled = true;
 
 			// We will use Lambda expressions to attach the event process
 			listener.OnAccelerate = (acceleration) => {
@@ -300,34 +300,11 @@
 				var acc = acceleration.Acceleration;
 				var ptNow  = sprite.Position;
 
-<<<<<<< HEAD
-//                var orientation = Application.CurrentOrientation;
-//
-//				//CCLog.Log("Accelerate : X: {0} Y: {1} Z: {2} orientation: {3}", accelerationValue.X, accelerationValue.Y, accelerationValue.Z, orientation );
-//				#if ANDROID || WINDOWS_PHONE8
-//				if (orientation == CCDisplayOrientation.LandscapeRight)
-//				{
-//					ptNow.X -= (float) acc.X * 9.81f;
-//					ptNow.Y -= (float) acc.Y * 9.81f;
-//				}
-//				else
-//				{
-//					ptNow.X += (float)acc.X * 9.81f;
-//					ptNow.Y += (float)acc.Y * 9.81f;
-//				}
-//				#else
-//				ptNow.X += (float)acc.X * 9.81f;
-//				ptNow.Y += (float)acc.Y * 9.81f;
-//				#endif
-//                ptNow.X = MathHelper.Clamp(ptNow.X, (float)(visibleBounds.Origin.X+ballSize.Width / 2.0), (float)(visibleBounds.Origin.X + visibleBounds.Size.Width - ballSize.Width / 2.0));
-//                ptNow.Y = MathHelper.Clamp(ptNow.Y, (float)(visibleBounds.Origin.Y+ballSize.Height / 2.0), (float)(visibleBounds.Origin.Y + visibleBounds.Size.Height - ballSize.Height / 2.0));
-//				sprite.Position = ptNow;
-=======
-                var orientation = Application.CurrentOrientation;
+                //var orientation = Application.CurrentOrientation;
 
 				//CCLog.Log("Accelerate : X: {0} Y: {1} Z: {2} orientation: {3}", accelerationValue.X, accelerationValue.Y, accelerationValue.Z, orientation );
-                if (orientation == CCDisplayOrientation.LandscapeRight || orientation == CCDisplayOrientation.LandscapeLeft)
-                {
+                //if (orientation == CCDisplayOrientation.LandscapeRight || orientation == CCDisplayOrientation.LandscapeLeft)
+                //{
 
 #if ANDROID
             
@@ -341,11 +318,10 @@
                     ptNow.X += (float)acc.Y * 9.81f;
                     ptNow.Y -= (float)acc.X * 9.81f;
 #endif
-                }
+                //}
                 ptNow.X = MathHelper.Clamp(ptNow.X, (float)(visibleBounds.Origin.X+ballSize.Width / 2.0), (float)(visibleBounds.Origin.X + visibleBounds.Size.Width - ballSize.Width / 2.0));
                 ptNow.Y = MathHelper.Clamp(ptNow.Y, (float)(visibleBounds.Origin.Y+ballSize.Height / 2.0), (float)(visibleBounds.Origin.Y + visibleBounds.Size.Height - ballSize.Height / 2.0));
 				sprite.Position = ptNow;
->>>>>>> a07386e1
 			};
 
 			// Now we tell the event dispatcher that the sprite is interested in Accelerometer events
@@ -926,7 +902,7 @@
 			label4.Position = new CCPoint(30,s.Height/2 - 60);
 			AddChild(label4);
 
-//			event1 = AddCustomEventListener(CCWindow.EVENT_AFTER_UPDATE, OnEvent1);
+//            event1 = AddCustomEventListener(CCGameView.EVENT_AFTER_UPDATE, OnEvent1);
 //            event2 = AddCustomEventListener(CCWindow.EVENT_AFTER_VISIT, OnEvent2);
 //            event3 = AddCustomEventListener(CCWindow.EVENT_AFTER_DRAW, (customEvent) =>
 //				{
@@ -967,10 +943,10 @@
 
 		public override void OnExit ()
 		{
-            RemoveEventListener (event1);
-            RemoveEventListener (event2);
-            RemoveEventListener (event3);
-            RemoveEventListener (event4);
+//            RemoveEventListener (event1);
+//            RemoveEventListener (event2);
+//            RemoveEventListener (event3);
+//            RemoveEventListener (event4);
 			base.OnExit ();
 		}
 
