--- conflicted
+++ resolved
@@ -5,52 +5,34 @@
 {
     public abstract class TestScene : CCScene
     {
-
         public static int MENU_LEVEL = 99999;
         public static int TITLE_LEVEL = 99999;
 
-<<<<<<< HEAD
+        CCMenu pMenu;
+        CCMenuItemLabelTTF pMenuItem;
+
         public TestScene()
             : base(AppDelegate.SharedWindow, AppDelegate.SharedCamera, AppDelegate.SharedViewport, AppDelegate.SharedDirector)
         {
-        }
-
-        public override void OnEnter()
-        {
-            base.OnEnter(); CCSize windowSize = Scene.VisibleBoundsWorldspace.Size;
-
             //add the menu item for back to main menu
             var label = new CCLabelTtf("MainMenu", "arial", 30);
-            var pMenuItem = new CCMenuItemLabelTTF(label, MainMenuCallback);
-=======
-		CCMenu pMenu;
-		CCMenuItemLabelTTF pMenuItem;
-
-        public TestScene()
-        {
-			//add the menu item for back to main menu
-			var label = new CCLabelTtf("MainMenu", "arial", 20);
-			pMenuItem = new CCMenuItemLabelTTF(label, MainMenuCallback);
-
-			pMenu = new CCMenu(pMenuItem);
->>>>>>> 3b7eae0a
-
-			pMenu.Name = "MainMenu";
-			AddChild(pMenu, MENU_LEVEL);
-        }
-
-<<<<<<< HEAD
-            var visiblePoint = new CCPoint (CCVisibleRect.Right.X - 80, CCVisibleRect.Bottom.Y + 25);
-=======
-		public override void OnEnter()
-		{
-			base.OnEnter();
-			var visiblePoint = new CCPoint (CCVisibleRect.Right.X - 50, CCVisibleRect.Bottom.Y + 25);
->>>>>>> 3b7eae0a
-
-			pMenu.Position = CCPoint.Zero;
-			pMenuItem.Position = visiblePoint;
-		}
+            pMenuItem = new CCMenuItemLabelTTF(label, MainMenuCallback);
+
+            pMenu = new CCMenu(pMenuItem);
+
+            pMenu.Name = "MainMenu";
+            AddChild(pMenu, MENU_LEVEL);
+        }
+
+        public override void OnEnter()
+        {
+            base.OnEnter();
+            CCRect visibleBounds = Scene.VisibleBoundsWorldspace;
+            var visiblePoint = new CCPoint (visibleBounds.Origin.X + visibleBounds.Size.Width - 50, visibleBounds.Origin.Y + 25);
+
+            pMenu.Position = CCPoint.Zero;
+            pMenuItem.Position = visiblePoint;
+        }
 
         private bool _bButtonWasPressed = false;
         private bool _aButtonWasPressed = false;
