--- conflicted
+++ resolved
@@ -1239,11 +1239,8 @@
       <SubType>Code</SubType>
     </Compile>
     <Compile Include="classes\tests\LabelTestNew\LabelSystemFontColorAndOpacity.cs" />
-<<<<<<< HEAD
     <Compile Include="classes\tests\TextInputTest\CustomIME\UppercaseIMEKeyboardImpl.cs" />
-=======
     <Compile Include="classes\tests\RendererTest\RendererTestDemo.cs" />
->>>>>>> a48b7c6d
   </ItemGroup>
   <ItemGroup>
     <Content Include="PhoneGameThumb_iPad.png" />
@@ -2706,11 +2703,8 @@
     <Folder Include="Extensions\" />
     <Folder Include="classes\tests\Physics\" />
     <Folder Include="classes\tests\LabelTestNew\" />
-<<<<<<< HEAD
     <Folder Include="classes\tests\TextInputTest\CustomIME\" />
-=======
     <Folder Include="classes\tests\RendererTest\" />
->>>>>>> a48b7c6d
   </ItemGroup>
   <ItemGroup>
     <BundleResource Include="..\testsContent\fonts\boundsTestFont_0.png">
