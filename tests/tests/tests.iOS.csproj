<?xml version="1.0" encoding="utf-8"?>
<Project DefaultTargets="Build" ToolsVersion="4.0" xmlns="http://schemas.microsoft.com/developer/msbuild/2003">
  <PropertyGroup>
    <ProjectGuid>{4EF34363-1190-4444-9F4B-7A262B397EE8}</ProjectGuid>
    <ProjectTypeGuids>{FEACFBD2-3405-455C-9665-78FE426C6842};{FAE04EC0-301F-11D3-BF4B-00C04F79EFBC}</ProjectTypeGuids>
    <Configuration Condition=" '$(Configuration)' == '' ">Debug</Configuration>
    <Platform Condition=" '$(Platform)' == '' ">iPhoneSimulator</Platform>
    <OutputType>Exe</OutputType>
    <RootNamespace>tests</RootNamespace>
    <MonoGamePlatform>iOS</MonoGamePlatform>
    <PublishUrl>publish\</PublishUrl>
    <Install>true</Install>
    <InstallFrom>Disk</InstallFrom>
    <UpdateEnabled>false</UpdateEnabled>
    <UpdateMode>Foreground</UpdateMode>
    <UpdateInterval>7</UpdateInterval>
    <UpdateIntervalUnits>Days</UpdateIntervalUnits>
    <UpdatePeriodically>false</UpdatePeriodically>
    <UpdateRequired>false</UpdateRequired>
    <MapFileExtensions>true</MapFileExtensions>
    <ApplicationRevision>0</ApplicationRevision>
    <ApplicationVersion>1.0.0.%2a</ApplicationVersion>
    <IsWebBootstrapper>false</IsWebBootstrapper>
    <UseApplicationTrust>false</UseApplicationTrust>
    <BootstrapperEnabled>true</BootstrapperEnabled>
    <AssemblyName>CocosSharpTests</AssemblyName>
  </PropertyGroup>
  <PropertyGroup Condition=" '$(Configuration)|$(Platform)' == 'Debug|iPhoneSimulator' ">
    <DebugSymbols>True</DebugSymbols>
    <DebugType>full</DebugType>
    <Optimize>False</Optimize>
    <OutputPath>bin\iPhoneSimulator\Debug</OutputPath>
    <DefineConstants>DEBUG;IPHONE;GLES;OPENGL;IOS</DefineConstants>
    <ErrorReport>prompt</ErrorReport>
    <WarningLevel>4</WarningLevel>
    <CustomCommands>
      <CustomCommands>
        <Command type="Custom" />
      </CustomCommands>
    </CustomCommands>
    <MtouchLink>None</MtouchLink>
    <MtouchDebug>True</MtouchDebug>
    <MtouchUseArmv7>false</MtouchUseArmv7>
    <MtouchProfiling>True</MtouchProfiling>
    <MtouchI18n>
    </MtouchI18n>
    <MtouchArch>i386, x86_64</MtouchArch>
    <MtouchExtraArgs>--linkskip=MonoGame.Framework</MtouchExtraArgs>
  </PropertyGroup>
  <PropertyGroup Condition=" '$(Configuration)|$(Platform)' == 'Release|iPhoneSimulator' ">
    <DebugType>none</DebugType>
    <Optimize>True</Optimize>
    <OutputPath>bin\iPhoneSimulator\Release</OutputPath>
    <ErrorReport>prompt</ErrorReport>
    <WarningLevel>4</WarningLevel>
    <DefineConstants>IPHONE;GLES;OPENGL;IOS</DefineConstants>
    <MtouchUseArmv7>false</MtouchUseArmv7>
    <MtouchSdkVersion>3.0</MtouchSdkVersion>
  </PropertyGroup>
  <PropertyGroup Condition=" '$(Configuration)|$(Platform)' == 'Debug|iPhone' ">
    <DebugSymbols>True</DebugSymbols>
    <DebugType>full</DebugType>
    <Optimize>False</Optimize>
    <OutputPath>bin\iPhone\Debug</OutputPath>
    <DefineConstants>DEBUG;IPHONE;GLES;OPENGL;IOS</DefineConstants>
    <ErrorReport>prompt</ErrorReport>
    <WarningLevel>4</WarningLevel>
    <CheckForOverflowUnderflow>True</CheckForOverflowUnderflow>
    <MtouchDebug>True</MtouchDebug>
    <MtouchUseArmv7>false</MtouchUseArmv7>
    <CodesignKey>iPhone Developer</CodesignKey>
    <IpaPackageName>
    </IpaPackageName>
    <MtouchI18n>
    </MtouchI18n>
    <MtouchArch>ARMv7, ARM64</MtouchArch>
    <CrashReportingApiKey>
    </CrashReportingApiKey>
    <MtouchLink>None</MtouchLink>
  </PropertyGroup>
  <PropertyGroup Condition=" '$(Configuration)|$(Platform)' == 'Release|iPhone' ">
    <DebugType>none</DebugType>
    <Optimize>True</Optimize>
    <OutputPath>bin\iPhone\Release</OutputPath>
    <ErrorReport>prompt</ErrorReport>
    <WarningLevel>4</WarningLevel>
    <DefineConstants>IPHONE;GLES;OPENGL;IOS</DefineConstants>
    <MtouchUseArmv7>false</MtouchUseArmv7>
    <CodesignKey>iPhone Developer</CodesignKey>
    <MtouchUseLlvm>True</MtouchUseLlvm>
    <MtouchI18n>
    </MtouchI18n>
    <MtouchArch>ARMv7, ARM64</MtouchArch>
    <MtouchSdkVersion>3.0</MtouchSdkVersion>
  </PropertyGroup>
  <ItemGroup>
    <Reference Include="System" />
    <Reference Include="System.Xml" />
    <Reference Include="System.Core" />
    <Reference Include="Xamarin.iOS" />
    <Reference Include="OpenTK-1.0" />
  </ItemGroup>
  <ItemGroup>
    <EmbeddedResource Include="ball-hd.mask" />
    <EmbeddedResource Include="grossini.mask" />
    <Compile Include="classes\AppDelegate.cs" />
    <Compile Include="classes\controller.cs" />
    <Compile Include="classes\testBasic.cs" />
    <Compile Include="classes\testResource.cs" />
    <Compile Include="classes\TestNavigationLayer.cs" />
    <Compile Include="classes\tests\AccelerometerTest\AccelerometerTest.cs" />
    <Compile Include="classes\tests\ActionManagerTest\ActionManagerTest.cs">
      <SubType>Code</SubType>
    </Compile>
    <Compile Include="classes\tests\ActionManagerTest\ActionManagerTestScene.cs">
      <SubType>Code</SubType>
    </Compile>
    <Compile Include="classes\tests\ActionManagerTest\CrashTest.cs">
      <SubType>Code</SubType>
    </Compile>
    <Compile Include="classes\tests\ActionManagerTest\LogicTest.cs">
      <SubType>Code</SubType>
    </Compile>
    <Compile Include="classes\tests\ActionManagerTest\PauseTest.cs">
      <SubType>Code</SubType>
    </Compile>
    <Compile Include="classes\tests\ActionManagerTest\RemoveTest.cs">
      <SubType>Code</SubType>
    </Compile>
    <Compile Include="classes\tests\ActionManagerTest\ResumeTest.cs">
      <SubType>Code</SubType>
    </Compile>
    <Compile Include="classes\tests\ActionsEaseTest\EaseActionsTest.cs" />
    <Compile Include="classes\tests\ActionsProgressTest\ProgressActionsTestScene.cs" />
    <Compile Include="classes\tests\ActionsProgressTest\SpriteDemo.cs" />
    <Compile Include="classes\tests\ActionsProgressTest\SpriteProgressBarTintAndFade.cs" />
    <Compile Include="classes\tests\ActionsProgressTest\SpriteProgressBarVarious.cs" />
    <Compile Include="classes\tests\ActionsProgressTest\SpriteProgressToHorizontal.cs" />
    <Compile Include="classes\tests\ActionsProgressTest\SpriteProgressToRadial.cs" />
    <Compile Include="classes\tests\ActionsProgressTest\SpriteProgressToRadialMidpointChanged.cs" />
    <Compile Include="classes\tests\ActionsProgressTest\SpriteProgressToVertical.cs" />
    <Compile Include="classes\tests\ActionsProgressTest\SpriteProgressWithSpriteFrame.cs" />
    <Compile Include="classes\tests\ActionsTest\ActionsTest.cs">
      <SubType>Code</SubType>
    </Compile>
    <Compile Include="classes\tests\Box2DTest\Box2DTest.cs" />
    <Compile Include="classes\tests\ExtensionsTest\ControlExtensionTest\CCControlColourPickerTest.cs" />
    <Compile Include="classes\tests\ExtensionsTest\ControlExtensionTest\CCControlPotentiometerTest.cs" />
    <Compile Include="classes\tests\ExtensionsTest\ControlExtensionTest\CCControlStepperTest.cs" />
    <Compile Include="classes\tests\ExtensionsTest\Scale9SpriteTest\Scale9SpriteSceneManager.cs" />
    <Compile Include="classes\tests\ExtensionsTest\Scale9SpriteTest\Scale9SpriteTest.cs" />
    <Compile Include="classes\tests\ExtensionsTest\CocosBuilderTest\TimelineCallbackTestLayer.cs" />
    <Compile Include="classes\tests\BugsTest\Bug-458\Bug-458.cs">
      <SubType>Code</SubType>
    </Compile>
    <Compile Include="classes\tests\BugsTest\Bug-458\QuestionContainerSprite.cs">
      <SubType>Code</SubType>
    </Compile>
    <Compile Include="classes\tests\BugsTest\Bug1159Layer.cs">
      <SubType>Code</SubType>
    </Compile>
    <Compile Include="classes\tests\BugsTest\Bug1174Layer.cs">
      <SubType>Code</SubType>
    </Compile>
    <Compile Include="classes\tests\BugsTest\Bug350Layer.cs">
      <SubType>Code</SubType>
    </Compile>
    <Compile Include="classes\tests\BugsTest\Bug422Layer.cs">
      <SubType>Code</SubType>
    </Compile>
    <Compile Include="classes\tests\BugsTest\Bug624Layer.cs">
      <SubType>Code</SubType>
    </Compile>
    <Compile Include="classes\tests\BugsTest\Bug886Layer.cs">
      <SubType>Code</SubType>
    </Compile>
    <Compile Include="classes\tests\BugsTest\Bug899Layer.cs">
      <SubType>Code</SubType>
    </Compile>
    <Compile Include="classes\tests\BugsTest\Bug914Layer.cs">
      <SubType>Code</SubType>
    </Compile>
    <Compile Include="classes\tests\BugsTest\BugsTestBaseLayer.cs">
      <SubType>Code</SubType>
    </Compile>
    <Compile Include="classes\tests\BugsTest\BugsTestMainLayer.cs">
      <SubType>Code</SubType>
    </Compile>
    <Compile Include="classes\tests\BugsTest\BugsTestScene.cs">
      <SubType>Code</SubType>
    </Compile>
    <Compile Include="classes\tests\ClickAndMoveTest\ClickAndMoveTest.cs">
      <SubType>Code</SubType>
    </Compile>
    <Compile Include="classes\tests\ClippingNodeTest\ClippingNodeTestScene.cs">
      <SubType>Code</SubType>
    </Compile>
    <Compile Include="classes\tests\CocosDenshionTest\CocosDenshionTest.cs">
      <SubType>Code</SubType>
    </Compile>
    <Compile Include="classes\tests\DeviceTest\OrientationTest.cs" />
    <Compile Include="classes\tests\DrawPrimitivesTest\DrawPrimitivesTest.cs">
      <SubType>Code</SubType>
    </Compile>
    <Compile Include="classes\tests\DrawPrimitivesTest\DrawPrimitivesTestScene.cs">
      <SubType>Code</SubType>
    </Compile>
    <Compile Include="classes\tests\EffectsAdvancedTest\Effect1.cs">
      <SubType>Code</SubType>
    </Compile>
    <Compile Include="classes\tests\EffectsAdvancedTest\Effect2.cs">
      <SubType>Code</SubType>
    </Compile>
    <Compile Include="classes\tests\EffectsAdvancedTest\Effect3.cs">
      <SubType>Code</SubType>
    </Compile>
    <Compile Include="classes\tests\EffectsAdvancedTest\Effect4.cs">
      <SubType>Code</SubType>
    </Compile>
    <Compile Include="classes\tests\EffectsAdvancedTest\Effect5.cs">
      <SubType>Code</SubType>
    </Compile>
    <Compile Include="classes\tests\EffectsAdvancedTest\EffectAdvanceScene.cs">
      <SubType>Code</SubType>
    </Compile>
    <Compile Include="classes\tests\EffectsAdvancedTest\EffectAdvanceTextLayer.cs">
      <SubType>Code</SubType>
    </Compile>
    <Compile Include="classes\tests\EffectsAdvancedTest\Issue631.cs">
      <SubType>Code</SubType>
    </Compile>
    <Compile Include="classes\tests\EffectsTest\EffectTestScene.cs">
      <SubType>Code</SubType>
    </Compile>
    <Compile Include="classes\tests\EffectsTest\FadeOutBLTilesDemo.cs">
      <SubType>Code</SubType>
    </Compile>
    <Compile Include="classes\tests\EffectsTest\FadeOutDownTilesDemo.cs">
      <SubType>Code</SubType>
    </Compile>
    <Compile Include="classes\tests\EffectsTest\FadeOutTRTilesDemo.cs">
      <SubType>Code</SubType>
    </Compile>
    <Compile Include="classes\tests\EffectsTest\FadeOutUpTilesDemo.cs">
      <SubType>Code</SubType>
    </Compile>
    <Compile Include="classes\tests\EffectsTest\FlipX3DDemo.cs">
      <SubType>Code</SubType>
    </Compile>
    <Compile Include="classes\tests\EffectsTest\FlipY3DDemo.cs">
      <SubType>Code</SubType>
    </Compile>
    <Compile Include="classes\tests\EffectsTest\JumpTiles3DDemo.cs">
      <SubType>Code</SubType>
    </Compile>
    <Compile Include="classes\tests\EffectsTest\Lens3DDemo.cs">
      <SubType>Code</SubType>
    </Compile>
    <Compile Include="classes\tests\EffectsTest\LiquidDemo.cs">
      <SubType>Code</SubType>
    </Compile>
    <Compile Include="classes\tests\EffectsTest\PageTurn3DDemo.cs">
      <SubType>Code</SubType>
    </Compile>
    <Compile Include="classes\tests\EffectsTest\Ripple3DDemo.cs">
      <SubType>Code</SubType>
    </Compile>
    <Compile Include="classes\tests\EffectsTest\Shaky3DDemo.cs">
      <SubType>Code</SubType>
    </Compile>
    <Compile Include="classes\tests\EffectsTest\ShakyTiles3DDemo.cs">
      <SubType>Code</SubType>
    </Compile>
    <Compile Include="classes\tests\EffectsTest\ShatteredTiles3DDemo.cs">
      <SubType>Code</SubType>
    </Compile>
    <Compile Include="classes\tests\EffectsTest\ShuffleTilesDemo.cs">
      <SubType>Code</SubType>
    </Compile>
    <Compile Include="classes\tests\EffectsTest\SplitColsDemo.cs">
      <SubType>Code</SubType>
    </Compile>
    <Compile Include="classes\tests\EffectsTest\SplitRowsDemo.cs">
      <SubType>Code</SubType>
    </Compile>
    <Compile Include="classes\tests\EffectsTest\TextLayer.cs">
      <SubType>Code</SubType>
    </Compile>
    <Compile Include="classes\tests\EffectsTest\TurnOffTilesDemo.cs">
      <SubType>Code</SubType>
    </Compile>
    <Compile Include="classes\tests\EffectsTest\TwirlDemo.cs">
      <SubType>Code</SubType>
    </Compile>
    <Compile Include="classes\tests\EffectsTest\Waves3DDemo.cs">
      <SubType>Code</SubType>
    </Compile>
    <Compile Include="classes\tests\EffectsTest\WavesDemo.cs">
      <SubType>Code</SubType>
    </Compile>
    <Compile Include="classes\tests\EffectsTest\WavesTiles3DDemo.cs">
      <SubType>Code</SubType>
    </Compile>
    <Compile Include="classes\tests\ExtensionsTest\CocosBuilderTest\AnimationTest.cs">
      <SubType>Code</SubType>
    </Compile>
    <Compile Include="classes\tests\ExtensionsTest\CocosBuilderTest\BaseLayer.cs">
      <SubType>Code</SubType>
    </Compile>
    <Compile Include="classes\tests\ExtensionsTest\CocosBuilderTest\ButtonTest.cs">
      <SubType>Code</SubType>
    </Compile>
    <Compile Include="classes\tests\ExtensionsTest\CocosBuilderTest\CocosBuilderTest.cs">
      <SubType>Code</SubType>
    </Compile>
    <Compile Include="classes\tests\ExtensionsTest\CocosBuilderTest\HelloCocosBuilder.cs">
      <SubType>Code</SubType>
    </Compile>
    <Compile Include="classes\tests\ExtensionsTest\CocosBuilderTest\MenuTestLayer.cs">
      <SubType>Code</SubType>
    </Compile>
    <Compile Include="classes\tests\ExtensionsTest\CocosBuilderTest\ParticleSystemTestLayer.cs">
      <SubType>Code</SubType>
    </Compile>
    <Compile Include="classes\tests\ExtensionsTest\CocosBuilderTest\ScrollViewTestLayer.cs">
      <SubType>Code</SubType>
    </Compile>
    <Compile Include="classes\tests\ExtensionsTest\CocosBuilderTest\SpriteTestLayer.cs">
      <SubType>Code</SubType>
    </Compile>
    <Compile Include="classes\tests\ExtensionsTest\CocosBuilderTest\TestHeader.cs">
      <SubType>Code</SubType>
    </Compile>
    <Compile Include="classes\tests\ExtensionsTest\ControlExtensionTest\CCControlSwitchTest\CCControlSwitchTest.cs">
      <SubType>Code</SubType>
    </Compile>
    <Compile Include="classes\tests\FontTest\FontTest.cs">
      <SubType>Code</SubType>
    </Compile>
    <Compile Include="classes\tests\IntervalTest\IntervalLayer.cs">
      <SubType>Code</SubType>
    </Compile>
    <Compile Include="classes\tests\IntervalTest\IntervalTestScene.cs">
      <SubType>Code</SubType>
    </Compile>
    <Compile Include="classes\tests\LabelTest\Atlas1.cs">
      <SubType>Code</SubType>
    </Compile>
    <Compile Include="classes\tests\LabelTest\Atlas3.cs">
      <SubType>Code</SubType>
    </Compile>
    <Compile Include="classes\tests\LabelTest\Atlas4.cs">
      <SubType>Code</SubType>
    </Compile>
    <Compile Include="classes\tests\LabelTest\Atlas5.cs">
      <SubType>Code</SubType>
    </Compile>
    <Compile Include="classes\tests\LabelTest\Atlas6.cs">
      <SubType>Code</SubType>
    </Compile>
    <Compile Include="classes\tests\LabelTest\AtlasBitmapColor.cs">
      <SubType>Code</SubType>
    </Compile>
    <Compile Include="classes\tests\LabelTest\AtlasFastBitmap.cs">
      <SubType>Code</SubType>
    </Compile>
    <Compile Include="classes\tests\LabelTest\AtlasTestScene.cs">
      <SubType>Code</SubType>
    </Compile>
    <Compile Include="classes\tests\LabelTest\BitmapFontMultiLine.cs">
      <SubType>Code</SubType>
    </Compile>
    <Compile Include="classes\tests\LabelTest\BitmapFontMultiLineAlignment.cs">
      <SubType>Code</SubType>
    </Compile>
    <Compile Include="classes\tests\LabelTest\BMFontInit.cs">
      <SubType>Code</SubType>
    </Compile>
    <Compile Include="classes\tests\LabelTest\BMFontOneAtlas.cs">
      <SubType>Code</SubType>
    </Compile>
    <Compile Include="classes\tests\LabelTest\BMFontUnicode.cs">
      <SubType>Code</SubType>
    </Compile>
    <Compile Include="classes\tests\LabelTest\Issue1343.cs">
      <SubType>Code</SubType>
    </Compile>
    <Compile Include="classes\tests\LabelTest\LabelAtlasColorTest.cs">
      <SubType>Code</SubType>
    </Compile>
    <Compile Include="classes\tests\LabelTest\LabelAtlasHD.cs">
      <SubType>Code</SubType>
    </Compile>
    <Compile Include="classes\tests\LabelTest\LabelAtlasTest.cs">
      <SubType>Code</SubType>
    </Compile>
    <Compile Include="classes\tests\LabelTest\LabelBMFontHD.cs">
      <SubType>Code</SubType>
    </Compile>
    <Compile Include="classes\tests\LabelTest\LabelGlyphDesigner.cs">
      <SubType>Code</SubType>
    </Compile>
    <Compile Include="classes\tests\LabelTest\LabelsEmpty.cs">
      <SubType>Code</SubType>
    </Compile>
    <Compile Include="classes\tests\LabelTest\LabelTest.cs">
      <SubType>Code</SubType>
    </Compile>
    <Compile Include="classes\tests\LabelTest\LabelTTFA8Test.cs">
      <SubType>Code</SubType>
    </Compile>
    <Compile Include="classes\tests\LabelTest\LabelTTFChinese.cs">
      <SubType>Code</SubType>
    </Compile>
    <Compile Include="classes\tests\LabelTest\LabelTTFMultiline.cs">
      <SubType>Code</SubType>
    </Compile>
    <Compile Include="classes\tests\LabelTest\LabelTTFTest.cs">
      <SubType>Code</SubType>
    </Compile>
    <Compile Include="classes\tests\LabelTest\TTFFontInit.cs">
      <SubType>Code</SubType>
    </Compile>
    <Compile Include="classes\tests\LayerTest\LayerGradient.cs">
      <SubType>Code</SubType>
    </Compile>
    <Compile Include="classes\tests\LayerTest\LayerScaleTest.cs" />
    <Compile Include="classes\tests\LayerTest\Layertest.cs">
      <SubType>Code</SubType>
    </Compile>
    <Compile Include="classes\tests\LayerTest\LayerTest1.cs">
      <SubType>Code</SubType>
    </Compile>
    <Compile Include="classes\tests\LayerTest\LayerTest2.cs">
      <SubType>Code</SubType>
    </Compile>
    <Compile Include="classes\tests\LayerTest\LayerTestBlend.cs">
      <SubType>Code</SubType>
    </Compile>
    <Compile Include="classes\tests\LayerTest\LayerTestScene.cs">
      <SubType>Code</SubType>
    </Compile>
    <Compile Include="classes\tests\MenuTest\MenuLayer1.cs">
      <SubType>Code</SubType>
    </Compile>
    <Compile Include="classes\tests\MenuTest\MenuLayer2.cs">
      <SubType>Code</SubType>
    </Compile>
    <Compile Include="classes\tests\MenuTest\MenuLayer3.cs">
      <SubType>Code</SubType>
    </Compile>
    <Compile Include="classes\tests\MenuTest\MenuLayer4.cs">
      <SubType>Code</SubType>
    </Compile>
    <Compile Include="classes\tests\MenuTest\MenuLayerPriorityTest.cs">
      <SubType>Code</SubType>
    </Compile>
    <Compile Include="classes\tests\MenuTest\MenuTestScene.cs">
      <SubType>Code</SubType>
    </Compile>
    <Compile Include="classes\tests\MotionStreakTest\Issue1358.cs">
      <SubType>Code</SubType>
    </Compile>
    <Compile Include="classes\tests\MotionStreakTest\MotionStreakTest.cs">
      <SubType>Code</SubType>
    </Compile>
    <Compile Include="classes\tests\MotionStreakTest\MotionStreakTest1.cs">
      <SubType>Code</SubType>
    </Compile>
    <Compile Include="classes\tests\MotionStreakTest\MotionStreakTest2.cs">
      <SubType>Code</SubType>
    </Compile>
    <Compile Include="classes\tests\MotionStreakTest\MotionStreakTestScene.cs">
      <SubType>Code</SubType>
    </Compile>
    <Compile Include="classes\tests\MultiTouchTest\MultiTouchTest.cs" />
    <Compile Include="classes\tests\NodeTest\CameraCenterTest.cs" />
    <Compile Include="classes\tests\NodeTest\CameraOrbitTest.cs" />
    <Compile Include="classes\tests\NodeTest\CameraZoomTest.cs" />
    <Compile Include="classes\tests\NodeTest\CocosNodeTestScene.cs" />
    <Compile Include="classes\tests\NodeTest\CocosNodeTestStaticLibrary.cs" />
    <Compile Include="classes\tests\NodeTest\ConvertToNode.cs" />
    <Compile Include="classes\tests\NodeTest\NodeToWorld.cs" />
    <Compile Include="classes\tests\NodeTest\SchedulerTest1.cs" />
    <Compile Include="classes\tests\NodeTest\StressTest1.cs" />
    <Compile Include="classes\tests\NodeTest\StressTest2.cs" />
    <Compile Include="classes\tests\NodeTest\Test2.cs" />
    <Compile Include="classes\tests\NodeTest\Test4.cs" />
    <Compile Include="classes\tests\NodeTest\Test5.cs" />
    <Compile Include="classes\tests\NodeTest\Test6.cs" />
    <Compile Include="classes\tests\NodeTest\TestCocosNodeDemo.cs" />
    <Compile Include="classes\tests\ParallaxTest\Parallax1.cs">
      <SubType>Code</SubType>
    </Compile>
    <Compile Include="classes\tests\ParallaxTest\Parallax2.cs">
      <SubType>Code</SubType>
    </Compile>
    <Compile Include="classes\tests\ParallaxTest\ParallaxDemo.cs">
      <SubType>Code</SubType>
    </Compile>
    <Compile Include="classes\tests\ParallaxTest\ParallaxTestScene.cs">
      <SubType>Code</SubType>
    </Compile>
    <Compile Include="classes\tests\ParticleTest\ParticleTest.cs">
      <SubType>Code</SubType>
    </Compile>
    <Compile Include="classes\tests\PerformanceTest\PerformanceMainLayer.cs">
      <SubType>Code</SubType>
    </Compile>
    <Compile Include="classes\tests\PerformanceTest\PerformanceNodeChildrenTest\AddRemoveSpriteSheet.cs">
      <SubType>Code</SubType>
    </Compile>
    <Compile Include="classes\tests\PerformanceTest\PerformanceNodeChildrenTest\AddSpriteSheet.cs">
      <SubType>Code</SubType>
    </Compile>
    <Compile Include="classes\tests\PerformanceTest\PerformanceNodeChildrenTest\IterateSpriteSheet.cs">
      <SubType>Code</SubType>
    </Compile>
    <Compile Include="classes\tests\PerformanceTest\PerformanceNodeChildrenTest\IterateSpriteSheetCArray.cs">
      <SubType>Code</SubType>
    </Compile>
    <Compile Include="classes\tests\PerformanceTest\PerformanceNodeChildrenTest\IterateSpriteSheetFastEnum.cs">
      <SubType>Code</SubType>
    </Compile>
    <Compile Include="classes\tests\PerformanceTest\PerformanceNodeChildrenTest\NodeChildrenMainScene.cs">
      <SubType>Code</SubType>
    </Compile>
    <Compile Include="classes\tests\PerformanceTest\PerformanceNodeChildrenTest\NodeChildrenMenuLayer.cs">
      <SubType>Code</SubType>
    </Compile>
    <Compile Include="classes\tests\PerformanceTest\PerformanceNodeChildrenTest\PerformanceNodeChildrenTest..cs">
      <SubType>Code</SubType>
    </Compile>
    <Compile Include="classes\tests\PerformanceTest\PerformanceNodeChildrenTest\RemoveSpriteSheet.cs">
      <SubType>Code</SubType>
    </Compile>
    <Compile Include="classes\tests\PerformanceTest\PerformanceNodeChildrenTest\ReorderSpriteSheet.cs">
      <SubType>Code</SubType>
    </Compile>
    <Compile Include="classes\tests\PerformanceTest\PerformanceParticleTest\ParticleMainScene.cs">
      <SubType>Code</SubType>
    </Compile>
    <Compile Include="classes\tests\PerformanceTest\PerformanceParticleTest\ParticleMenuLayer.cs">
      <SubType>Code</SubType>
    </Compile>
    <Compile Include="classes\tests\PerformanceTest\PerformanceParticleTest\ParticlePerformTest1.cs">
      <SubType>Code</SubType>
    </Compile>
    <Compile Include="classes\tests\PerformanceTest\PerformanceParticleTest\ParticlePerformTest2.cs">
      <SubType>Code</SubType>
    </Compile>
    <Compile Include="classes\tests\PerformanceTest\PerformanceParticleTest\ParticlePerformTest3.cs">
      <SubType>Code</SubType>
    </Compile>
    <Compile Include="classes\tests\PerformanceTest\PerformanceParticleTest\ParticlePerformTest4.cs">
      <SubType>Code</SubType>
    </Compile>
    <Compile Include="classes\tests\PerformanceTest\PerformanceParticleTest\PerformanceParticleTest.cs">
      <SubType>Code</SubType>
    </Compile>
    <Compile Include="classes\tests\PerformanceTest\PerformanceSpriteTest\PerformanceSpriteTest.cs">
      <SubType>Code</SubType>
    </Compile>
    <Compile Include="classes\tests\PerformanceTest\PerformanceSpriteTest\SpriteMainScene.cs">
      <SubType>Code</SubType>
    </Compile>
    <Compile Include="classes\tests\PerformanceTest\PerformanceSpriteTest\SpriteMenuLayer.cs">
      <SubType>Code</SubType>
    </Compile>
    <Compile Include="classes\tests\PerformanceTest\PerformanceSpriteTest\SpritePerformTest1.cs">
      <SubType>Code</SubType>
    </Compile>
    <Compile Include="classes\tests\PerformanceTest\PerformanceSpriteTest\SpritePerformTest2.cs">
      <SubType>Code</SubType>
    </Compile>
    <Compile Include="classes\tests\PerformanceTest\PerformanceSpriteTest\SpritePerformTest3.cs">
      <SubType>Code</SubType>
    </Compile>
    <Compile Include="classes\tests\PerformanceTest\PerformanceSpriteTest\SpritePerformTest4.cs">
      <SubType>Code</SubType>
    </Compile>
    <Compile Include="classes\tests\PerformanceTest\PerformanceSpriteTest\SpritePerformTest5.cs">
      <SubType>Code</SubType>
    </Compile>
    <Compile Include="classes\tests\PerformanceTest\PerformanceSpriteTest\SpritePerformTest6.cs">
      <SubType>Code</SubType>
    </Compile>
    <Compile Include="classes\tests\PerformanceTest\PerformanceSpriteTest\SpritePerformTest7.cs">
      <SubType>Code</SubType>
    </Compile>
    <Compile Include="classes\tests\PerformanceTest\PerformanceSpriteTest\SubTest.cs">
      <SubType>Code</SubType>
    </Compile>
    <Compile Include="classes\tests\PerformanceTest\PerformanceTestScene.cs">
      <SubType>Code</SubType>
    </Compile>
    <Compile Include="classes\tests\PerformanceTest\PerformanceTextureTest\PerformanceTextureTest.cs">
      <SubType>Code</SubType>
    </Compile>
    <Compile Include="classes\tests\PerformanceTest\PerformanceTextureTest\TextureMenuLayer.cs">
      <SubType>Code</SubType>
    </Compile>
    <Compile Include="classes\tests\PerformanceTest\PerformanceTextureTest\TextureTest.cs">
      <SubType>Code</SubType>
    </Compile>
    <Compile Include="classes\tests\PerformanceTest\PerformanceTouchesTest\PerformanceTouchesTest.cs">
      <SubType>Code</SubType>
    </Compile>
    <Compile Include="classes\tests\PerformanceTest\PerformanceTouchesTest\TouchesMainScene.cs">
      <SubType>Code</SubType>
    </Compile>
    <Compile Include="classes\tests\PerformanceTest\PerformanceTouchesTest\TouchesPerformTest1.cs">
      <SubType>Code</SubType>
    </Compile>
    <Compile Include="classes\tests\PerformanceTest\PerformanceTouchesTest\TouchesPerformTest2.cs">
      <SubType>Code</SubType>
    </Compile>
    <Compile Include="classes\tests\PerformanceTest\PerformBasicLayer.cs">
      <SubType>Code</SubType>
    </Compile>
    <Compile Include="classes\tests\RenderTextureTest\RenderTextureCompositeTest.cs">
      <SubType>Code</SubType>
    </Compile>
    <Compile Include="classes\tests\RenderTextureTest\RenderTextureIssue937.cs">
      <SubType>Code</SubType>
    </Compile>
    <Compile Include="classes\tests\RenderTextureTest\RenderTextureSave.cs">
      <SubType>Code</SubType>
    </Compile>
    <Compile Include="classes\tests\RenderTextureTest\RenderTextureScene.cs">
      <SubType>Code</SubType>
    </Compile>
    <Compile Include="classes\tests\RenderTextureTest\RenderTextureTestDemo.cs">
      <SubType>Code</SubType>
    </Compile>
    <Compile Include="classes\tests\RenderTextureTest\RenderTextureTestDepthStencil.cs">
      <SubType>Code</SubType>
    </Compile>
    <Compile Include="classes\tests\RenderTextureTest\RenderTextureZbuffer.cs">
      <SubType>Code</SubType>
    </Compile>
    <Compile Include="classes\tests\RotateWorldTest\RotateWorldMainLayer.cs">
      <SubType>Code</SubType>
    </Compile>
    <Compile Include="classes\tests\RotateWorldTest\RotateWorldTestScene.cs">
      <SubType>Code</SubType>
    </Compile>
    <Compile Include="classes\tests\RotateWorldTest\SpriteLayer.cs">
      <SubType>Code</SubType>
    </Compile>
    <Compile Include="classes\tests\RotateWorldTest\TestLayer.cs">
      <SubType>Code</SubType>
    </Compile>
    <Compile Include="classes\tests\SceneTest\SceneTestLayer1.cs">
      <SubType>Code</SubType>
    </Compile>
    <Compile Include="classes\tests\SceneTest\SceneTestLayer2.cs">
      <SubType>Code</SubType>
    </Compile>
    <Compile Include="classes\tests\SceneTest\SceneTestLayer3.cs">
      <SubType>Code</SubType>
    </Compile>
    <Compile Include="classes\tests\SceneTest\SceneTestScene.cs">
      <SubType>Code</SubType>
    </Compile>
    <Compile Include="classes\tests\SchedulerTest\RescheduleSelector.cs">
      <SubType>Code</SubType>
    </Compile>
    <Compile Include="classes\tests\SchedulerTest\SchedulerAutoremove.cs">
      <SubType>Code</SubType>
    </Compile>
    <Compile Include="classes\tests\SchedulerTest\SchedulerPauseResume.cs">
      <SubType>Code</SubType>
    </Compile>
    <Compile Include="classes\tests\SchedulerTest\SchedulerSchedulesAndRemove.cs">
      <SubType>Code</SubType>
    </Compile>
    <Compile Include="classes\tests\SchedulerTest\SchedulerTestLayer.cs">
      <SubType>Code</SubType>
    </Compile>
    <Compile Include="classes\tests\SchedulerTest\SchedulerTestScene.cs">
      <SubType>Code</SubType>
    </Compile>
    <Compile Include="classes\tests\SchedulerTest\SchedulerUnscheduleAll.cs">
      <SubType>Code</SubType>
    </Compile>
    <Compile Include="classes\tests\SchedulerTest\SchedulerUnscheduleAllHard.cs">
      <SubType>Code</SubType>
    </Compile>
    <Compile Include="classes\tests\SchedulerTest\SchedulerUpdate.cs">
      <SubType>Code</SubType>
    </Compile>
    <Compile Include="classes\tests\SchedulerTest\SchedulerUpdateAndCustom.cs">
      <SubType>Code</SubType>
    </Compile>
    <Compile Include="classes\tests\SchedulerTest\SchedulerUpdateFromCustom.cs">
      <SubType>Code</SubType>
    </Compile>
    <Compile Include="classes\tests\SchedulerTest\TestNode.cs">
      <SubType>Code</SubType>
    </Compile>
    <Compile Include="classes\tests\SpriteTest\AnimationCache.cs">
      <SubType>Code</SubType>
    </Compile>
    <Compile Include="classes\tests\SpriteTest\Sprite1.cs">
      <SubType>Code</SubType>
    </Compile>
    <Compile Include="classes\tests\SpriteTest\Sprite6.cs">
      <SubType>Code</SubType>
    </Compile>
    <Compile Include="classes\tests\SpriteTest\SpriteAliased.cs">
      <SubType>Code</SubType>
    </Compile>
    <Compile Include="classes\tests\SpriteTest\SpriteAnchorPoint.cs">
      <SubType>Code</SubType>
    </Compile>
    <Compile Include="classes\tests\SpriteTest\SpriteAnimationSplit.cs">
      <SubType>Code</SubType>
    </Compile>
    <Compile Include="classes\tests\SpriteTest\SpriteBatchNode1.cs">
      <SubType>Code</SubType>
    </Compile>
    <Compile Include="classes\tests\SpriteTest\SpriteBatchNodeAliased.cs">
      <SubType>Code</SubType>
    </Compile>
    <Compile Include="classes\tests\SpriteTest\SpriteBatchNodeAnchorPoint.cs">
      <SubType>Code</SubType>
    </Compile>
    <Compile Include="classes\tests\SpriteTest\SpriteBatchNodeChildren.cs">
      <SubType>Code</SubType>
    </Compile>
    <Compile Include="classes\tests\SpriteTest\SpriteBatchNodeChildrenAnchorPoint.cs">
      <SubType>Code</SubType>
    </Compile>
    <Compile Include="classes\tests\SpriteTest\SpriteBatchNodeChildrenChildren.cs">
      <SubType>Code</SubType>
    </Compile>
    <Compile Include="classes\tests\SpriteTest\SpriteBatchNodeChildrenScale.cs">
      <SubType>Code</SubType>
    </Compile>
    <Compile Include="classes\tests\SpriteTest\SpriteBatchNodeChildrenZ.cs">
      <SubType>Code</SubType>
    </Compile>
    <Compile Include="classes\tests\SpriteTest\SpriteBatchNodeColorOpacity.cs">
      <SubType>Code</SubType>
    </Compile>
    <Compile Include="classes\tests\SpriteTest\SpriteBatchNodeFlip.cs">
      <SubType>Code</SubType>
    </Compile>
    <Compile Include="classes\tests\SpriteTest\SpriteBatchNodeNewTexture.cs">
      <SubType>Code</SubType>
    </Compile>
    <Compile Include="classes\tests\SpriteTest\SpriteBatchNodeOffsetAnchorFlip.cs">
      <SubType>Code</SubType>
    </Compile>
    <Compile Include="classes\tests\SpriteTest\SpriteBatchNodeOffsetAnchorRotation.cs">
      <SubType>Code</SubType>
    </Compile>
    <Compile Include="classes\tests\SpriteTest\SpriteBatchNodeOffsetAnchorScale.cs">
      <SubType>Code</SubType>
    </Compile>
    <Compile Include="classes\tests\SpriteTest\SpriteBatchNodeOffsetAnchorSkew.cs">
      <SubType>Code</SubType>
    </Compile>
    <Compile Include="classes\tests\SpriteTest\SpriteBatchNodeOffsetAnchorSkewScale.cs">
      <SubType>Code</SubType>
    </Compile>
    <Compile Include="classes\tests\SpriteTest\SpriteBatchNodeReorder.cs">
      <SubType>Code</SubType>
    </Compile>
    <Compile Include="classes\tests\SpriteTest\SpriteBatchNodeReorderIssue744.cs">
      <SubType>Code</SubType>
    </Compile>
    <Compile Include="classes\tests\SpriteTest\SpriteBatchNodeReorderIssue766.cs">
      <SubType>Code</SubType>
    </Compile>
    <Compile Include="classes\tests\SpriteTest\SpriteBatchNodeReorderIssue767.cs">
      <SubType>Code</SubType>
    </Compile>
    <Compile Include="classes\tests\SpriteTest\SpriteBatchNodeZOrder.cs">
      <SubType>Code</SubType>
    </Compile>
    <Compile Include="classes\tests\SpriteTest\SpriteBatchNodeZVertex.cs">
      <SubType>Code</SubType>
    </Compile>
    <Compile Include="classes\tests\SpriteTest\SpriteChildrenAnchorPoint.cs">
      <SubType>Code</SubType>
    </Compile>
    <Compile Include="classes\tests\SpriteTest\SpriteChildrenChildren.cs">
      <SubType>Code</SubType>
    </Compile>
    <Compile Include="classes\tests\SpriteTest\SpriteChildrenVisibility.cs">
      <SubType>Code</SubType>
    </Compile>
    <Compile Include="classes\tests\SpriteTest\SpriteChildrenVisibilityIssue665.cs">
      <SubType>Code</SubType>
    </Compile>
    <Compile Include="classes\tests\SpriteTest\SpriteColorOpacity.cs">
      <SubType>Code</SubType>
    </Compile>
    <Compile Include="classes\tests\SpriteTest\SpriteFlip.cs">
      <SubType>Code</SubType>
    </Compile>
    <Compile Include="classes\tests\SpriteTest\SpriteFrameAliasNameTest.cs">
      <SubType>Code</SubType>
    </Compile>
    <Compile Include="classes\tests\SpriteTest\SpriteFrameTest.cs">
      <SubType>Code</SubType>
    </Compile>
    <Compile Include="classes\tests\SpriteTest\SpriteHybrid.cs">
      <SubType>Code</SubType>
    </Compile>
    <Compile Include="classes\tests\SpriteTest\SpriteNewTexture.cs">
      <SubType>Code</SubType>
    </Compile>
    <Compile Include="classes\tests\SpriteTest\SpriteNilTexture.cs">
      <SubType>Code</SubType>
    </Compile>
    <Compile Include="classes\tests\SpriteTest\SpriteOffsetAnchorFlip.cs">
      <SubType>Code</SubType>
    </Compile>
    <Compile Include="classes\tests\SpriteTest\SpriteOffsetAnchorRotation.cs">
      <SubType>Code</SubType>
    </Compile>
    <Compile Include="classes\tests\SpriteTest\SpriteOffsetAnchorScale.cs">
      <SubType>Code</SubType>
    </Compile>
    <Compile Include="classes\tests\SpriteTest\SpriteOffsetAnchorSkew.cs">
      <SubType>Code</SubType>
    </Compile>
    <Compile Include="classes\tests\SpriteTest\SpriteOffsetAnchorSkewScale.cs">
      <SubType>Code</SubType>
    </Compile>
    <Compile Include="classes\tests\SpriteTest\SpriteSubclass.cs">
      <SubType>Code</SubType>
    </Compile>
    <Compile Include="classes\tests\SpriteTest\SpriteTestDemo.cs">
      <SubType>Code</SubType>
    </Compile>
    <Compile Include="classes\tests\SpriteTest\SpriteTestScene.cs">
      <SubType>Code</SubType>
    </Compile>
    <Compile Include="classes\tests\SpriteTest\SpriteZOrder.cs">
      <SubType>Code</SubType>
    </Compile>
    <Compile Include="classes\tests\SpriteTest\SpriteZVertex.cs">
      <SubType>Code</SubType>
    </Compile>
    <Compile Include="classes\tests\TextInputTest\TextInputTest.cs">
      <SubType>Code</SubType>
    </Compile>
    <Compile Include="classes\tests\TextInputTest\TextInputTestScene.cs">
      <SubType>Code</SubType>
    </Compile>
    <Compile Include="classes\tests\Texture2dTest\Texture2dTest.cs">
      <SubType>Code</SubType>
    </Compile>
    <Compile Include="classes\tests\TileMapTest\TileMapTest.cs">
      <SubType>Code</SubType>
    </Compile>
    <Compile Include="classes\tests\TouchesTest\Ball.cs">
      <SubType>Code</SubType>
    </Compile>
    <Compile Include="classes\tests\TouchesTest\Paddle.cs">
      <SubType>Code</SubType>
    </Compile>
    <Compile Include="classes\tests\TouchesTest\PongLayer.cs">
      <SubType>Code</SubType>
    </Compile>
    <Compile Include="classes\tests\TouchesTest\PongScene.cs">
      <SubType>Code</SubType>
    </Compile>
    <Compile Include="classes\tests\TransitionsTest\FadeWhiteTransition.cs">
      <SubType>Code</SubType>
    </Compile>
    <Compile Include="classes\tests\TransitionsTest\FlipAngularLeftOver.cs">
      <SubType>Code</SubType>
    </Compile>
    <Compile Include="classes\tests\TransitionsTest\FlipAngularRightOver.cs">
      <SubType>Code</SubType>
    </Compile>
    <Compile Include="classes\tests\TransitionsTest\FlipXLeftOver.cs">
      <SubType>Code</SubType>
    </Compile>
    <Compile Include="classes\tests\TransitionsTest\FlipXRightOver.cs">
      <SubType>Code</SubType>
    </Compile>
    <Compile Include="classes\tests\TransitionsTest\FlipYDownOver.cs">
      <SubType>Code</SubType>
    </Compile>
    <Compile Include="classes\tests\TransitionsTest\FlipYUpOver.cs">
      <SubType>Code</SubType>
    </Compile>
    <Compile Include="classes\tests\TransitionsTest\PageTransitionBackward.cs">
      <SubType>Code</SubType>
    </Compile>
    <Compile Include="classes\tests\TransitionsTest\PageTransitionForward.cs">
      <SubType>Code</SubType>
    </Compile>
    <Compile Include="classes\tests\TransitionsTest\TestLayer1.cs">
      <SubType>Code</SubType>
    </Compile>
    <Compile Include="classes\tests\TransitionsTest\TestLayer2.cs">
      <SubType>Code</SubType>
    </Compile>
    <Compile Include="classes\tests\TransitionsTest\TransitionsTestScene.cs">
      <SubType>Code</SubType>
    </Compile>
    <Compile Include="classes\tests\TransitionsTest\ZoomFlipAngularLeftOver.cs">
      <SubType>Code</SubType>
    </Compile>
    <Compile Include="classes\tests\TransitionsTest\ZoomFlipAngularRightOver.cs">
      <SubType>Code</SubType>
    </Compile>
    <Compile Include="classes\tests\TransitionsTest\ZoomFlipXLeftOver.cs">
      <SubType>Code</SubType>
    </Compile>
    <Compile Include="classes\tests\TransitionsTest\ZoomFlipXRightOver.cs">
      <SubType>Code</SubType>
    </Compile>
    <Compile Include="classes\tests\TransitionsTest\ZoomFlipYDownOver.cs">
      <SubType>Code</SubType>
    </Compile>
    <Compile Include="classes\tests\TransitionsTest\ZoomFlipYUpOver.cs">
      <SubType>Code</SubType>
    </Compile>
    <Compile Include="classes\tests\UserDefaultTest\UserDefaultTest.cs">
      <SubType>Code</SubType>
    </Compile>
    <Compile Include="classes\tests\UserDefaultTest\UserDefaultTestScene.cs">
      <SubType>Code</SubType>
    </Compile>
    <Compile Include="classes\tests\ZwoptexTest\ZwoptexGenericTest.cs">
      <SubType>Code</SubType>
    </Compile>
    <Compile Include="classes\tests\ZwoptexTest\ZwoptexTest.cs">
      <SubType>Code</SubType>
    </Compile>
    <Compile Include="classes\tests\ZwoptexTest\ZwoptexTestScene.cs">
      <SubType>Code</SubType>
    </Compile>
    <Compile Include="Properties\AssemblyInfo.cs" />
    <Compile Include="Program.cs" />
    <Compile Include="Game1.cs" />
    <Compile Include="classes\tests\LabelTest\GitHubIssue5.cs" />
    <Compile Include="classes\tests\FontTest\SystemFontTest.cs" />
    <Compile Include="classes\tests\Box2DTestBet%28Box2D%29\Box2DView.cs" />
    <Compile Include="classes\tests\Box2DTestBet%28Box2D%29\Box2dTestBedScene.cs" />
    <Compile Include="classes\tests\Box2DTestBet%28Box2D%29\MenuLayer.cs" />
    <Compile Include="classes\tests\Box2DTestBet%28Box2D%29\Test.cs" />
    <Compile Include="classes\tests\Box2DTestBet%28Box2D%29\TestEntries.cs" />
    <Compile Include="classes\tests\Box2DTestBet%28Box2D%29\Tests\AddPair.cs" />
    <Compile Include="classes\tests\Box2DTestBet%28Box2D%29\Tests\ApplyForce.cs" />
    <Compile Include="classes\tests\Box2DTestBet%28Box2D%29\Tests\BodyTypes.cs" />
    <Compile Include="classes\tests\Box2DTestBet%28Box2D%29\Tests\Breakable.cs" />
    <Compile Include="classes\tests\Box2DTestBet%28Box2D%29\Tests\Bridge.cs" />
    <Compile Include="classes\tests\Box2DTestBet%28Box2D%29\Tests\BulletTest.cs" />
    <Compile Include="classes\tests\Box2DTestBet%28Box2D%29\Tests\Cantilever.cs" />
    <Compile Include="classes\tests\Box2DTestBet%28Box2D%29\Tests\Car.cs" />
    <Compile Include="classes\tests\Box2DTestBet%28Box2D%29\Tests\Chain.cs" />
    <Compile Include="classes\tests\Box2DTestBet%28Box2D%29\Tests\CharacterCollision.cs" />
    <Compile Include="classes\tests\Box2DTestBet%28Box2D%29\Tests\CollisionFiltering.cs" />
    <Compile Include="classes\tests\Box2DTestBet%28Box2D%29\Tests\CollisionProcessing.cs" />
    <Compile Include="classes\tests\Box2DTestBet%28Box2D%29\Tests\CompoundShapes.cs" />
    <Compile Include="classes\tests\Box2DTestBet%28Box2D%29\Tests\Confined.cs" />
    <Compile Include="classes\tests\Box2DTestBet%28Box2D%29\Tests\ContinuousTest.cs" />
    <Compile Include="classes\tests\Box2DTestBet%28Box2D%29\Tests\DistanceTest.cs" />
    <Compile Include="classes\tests\Box2DTestBet%28Box2D%29\Tests\Dominos.cs" />
    <Compile Include="classes\tests\Box2DTestBet%28Box2D%29\Tests\DumpShell.cs" />
    <Compile Include="classes\tests\Box2DTestBet%28Box2D%29\Tests\DynamicTreeTest.cs" />
    <Compile Include="classes\tests\Box2DTestBet%28Box2D%29\Tests\EdgeShapes.cs" />
    <Compile Include="classes\tests\Box2DTestBet%28Box2D%29\Tests\EdgeTest.cs" />
    <Compile Include="classes\tests\Box2DTestBet%28Box2D%29\Tests\Gears.cs" />
    <Compile Include="classes\tests\Box2DTestBet%28Box2D%29\Tests\OneSidedPlatform.cs" />
    <Compile Include="classes\tests\Box2DTestBet%28Box2D%29\Tests\Pinball.cs" />
    <Compile Include="classes\tests\Box2DTestBet%28Box2D%29\Tests\PolyCollision.cs" />
    <Compile Include="classes\tests\Box2DTestBet%28Box2D%29\Tests\PolyShapes.cs" />
    <Compile Include="classes\tests\Box2DTestBet%28Box2D%29\Tests\Prismatic.cs" />
    <Compile Include="classes\tests\Box2DTestBet%28Box2D%29\Tests\Pulleys.cs" />
    <Compile Include="classes\tests\Box2DTestBet%28Box2D%29\Tests\Pyramid.cs" />
    <Compile Include="classes\tests\Box2DTestBet%28Box2D%29\Tests\RayCast.cs" />
    <Compile Include="classes\tests\Box2DTestBet%28Box2D%29\Tests\Revolute.cs" />
    <Compile Include="classes\tests\Box2DTestBet%28Box2D%29\Tests\Rope.cs" />
    <Compile Include="classes\tests\Box2DTestBet%28Box2D%29\Tests\RopeJoint.cs" />
    <Compile Include="classes\tests\Box2DTestBet%28Box2D%29\Tests\SensorTest.cs" />
    <Compile Include="classes\tests\Box2DTestBet%28Box2D%29\Tests\ShapeEditing.cs" />
    <Compile Include="classes\tests\Box2DTestBet%28Box2D%29\Tests\SliderCrank.cs" />
    <Compile Include="classes\tests\Box2DTestBet%28Box2D%29\Tests\SphereStack.cs" />
    <Compile Include="classes\tests\Box2DTestBet%28Box2D%29\Tests\TheoJansen.cs" />
    <Compile Include="classes\tests\Box2DTestBet%28Box2D%29\Tests\Tiles.cs" />
    <Compile Include="classes\tests\Box2DTestBet%28Box2D%29\Tests\TimeOfImpact.cs" />
    <Compile Include="classes\tests\Box2DTestBet%28Box2D%29\Tests\Tumbler.cs" />
    <Compile Include="classes\tests\Box2DTestBet%28Box2D%29\Tests\VaryingFriction.cs" />
    <Compile Include="classes\tests\Box2DTestBet%28Box2D%29\Tests\VaryingRestitution.cs" />
    <Compile Include="classes\tests\Box2DTestBet%28Box2D%29\Tests\VerticalStack.cs" />
    <Compile Include="classes\tests\Box2DTestBet%28Box2D%29\Tests\Web.cs" />
    <Compile Include="classes\tests\Box2DTestBet%28Box2D%29\Tests\CircleStress.cs" />
    <Compile Include="classes\tests\Box2DTestBet%28Box2D%29\Tests\LiquidTest.cs" />
    <Compile Include="classes\tests\EventDispatcherTest\EventDispatcherTestDemo.cs" />
    <Compile Include="..\..\Extensions\Box2D\CCDraw.cs">
      <Link>Extensions\Box2D\CCDraw.cs</Link>
    </Compile>
    <Compile Include="..\..\Extensions\CCBReader\CCBAnimationManager.cs">
      <Link>Extensions\CCBReader\CCBAnimationManager.cs</Link>
    </Compile>
    <Compile Include="..\..\Extensions\CCBReader\CCBFileLoader.cs">
      <Link>Extensions\CCBReader\CCBFileLoader.cs</Link>
    </Compile>
    <Compile Include="..\..\Extensions\CCBReader\CCBKeyframe.cs">
      <Link>Extensions\CCBReader\CCBKeyframe.cs</Link>
    </Compile>
    <Compile Include="..\..\Extensions\CCBReader\CCBPosition.cs">
      <Link>Extensions\CCBReader\CCBPosition.cs</Link>
    </Compile>
    <Compile Include="..\..\Extensions\CCBReader\CCBReader.cs">
      <Link>Extensions\CCBReader\CCBReader.cs</Link>
    </Compile>
    <Compile Include="..\..\Extensions\CCBReader\CCBSequence.cs">
      <Link>Extensions\CCBReader\CCBSequence.cs</Link>
    </Compile>
    <Compile Include="..\..\Extensions\CCBReader\CCBSequenceProperty.cs">
      <Link>Extensions\CCBReader\CCBSequenceProperty.cs</Link>
    </Compile>
    <Compile Include="..\..\Extensions\CCBReader\CCBValue.cs">
      <Link>Extensions\CCBReader\CCBValue.cs</Link>
    </Compile>
    <Compile Include="..\..\Extensions\CCBReader\CCControlButtonLoader.cs">
      <Link>Extensions\CCBReader\CCControlButtonLoader.cs</Link>
    </Compile>
    <Compile Include="..\..\Extensions\CCBReader\CCControlLoader.cs">
      <Link>Extensions\CCBReader\CCControlLoader.cs</Link>
    </Compile>
    <Compile Include="..\..\Extensions\CCBReader\CCLabelBMFontLoader.cs">
      <Link>Extensions\CCBReader\CCLabelBMFontLoader.cs</Link>
    </Compile>
    <Compile Include="..\..\Extensions\CCBReader\CCLabelTTFLoader.cs">
      <Link>Extensions\CCBReader\CCLabelTTFLoader.cs</Link>
    </Compile>
    <Compile Include="..\..\Extensions\CCBReader\CCLayerColorLoader.cs">
      <Link>Extensions\CCBReader\CCLayerColorLoader.cs</Link>
    </Compile>
    <Compile Include="..\..\Extensions\CCBReader\CCLayerGradientLoader.cs">
      <Link>Extensions\CCBReader\CCLayerGradientLoader.cs</Link>
    </Compile>
    <Compile Include="..\..\Extensions\CCBReader\CCLayerLoader.cs">
      <Link>Extensions\CCBReader\CCLayerLoader.cs</Link>
    </Compile>
    <Compile Include="..\..\Extensions\CCBReader\CCMenuItemImageLoader.cs">
      <Link>Extensions\CCBReader\CCMenuItemImageLoader.cs</Link>
    </Compile>
    <Compile Include="..\..\Extensions\CCBReader\CCMenuItemLoader.cs">
      <Link>Extensions\CCBReader\CCMenuItemLoader.cs</Link>
    </Compile>
    <Compile Include="..\..\Extensions\CCBReader\CCMenuLoader.cs">
      <Link>Extensions\CCBReader\CCMenuLoader.cs</Link>
    </Compile>
    <Compile Include="..\..\Extensions\CCBReader\CCNodeLoader.cs">
      <Link>Extensions\CCBReader\CCNodeLoader.cs</Link>
    </Compile>
    <Compile Include="..\..\Extensions\CCBReader\CCNodeLoaderLibrary.cs">
      <Link>Extensions\CCBReader\CCNodeLoaderLibrary.cs</Link>
    </Compile>
    <Compile Include="..\..\Extensions\CCBReader\CCParticleSystemQuadLoader.cs">
      <Link>Extensions\CCBReader\CCParticleSystemQuadLoader.cs</Link>
    </Compile>
    <Compile Include="..\..\Extensions\CCBReader\CCScale9SpriteLoader.cs">
      <Link>Extensions\CCBReader\CCScale9SpriteLoader.cs</Link>
    </Compile>
    <Compile Include="..\..\Extensions\CCBReader\CCScrollViewLoader.cs">
      <Link>Extensions\CCBReader\CCScrollViewLoader.cs</Link>
    </Compile>
    <Compile Include="..\..\Extensions\CCBReader\CCSpriteLoader.cs">
      <Link>Extensions\CCBReader\CCSpriteLoader.cs</Link>
    </Compile>
    <Compile Include="..\..\Extensions\CCBReader\ICCBMemberVariableAssigner.cs">
      <Link>Extensions\CCBReader\ICCBMemberVariableAssigner.cs</Link>
    </Compile>
    <Compile Include="..\..\Extensions\GUI\CCControlExtension\CCControl.cs">
      <Link>Extensions\GUI\CCControlExtension\CCControl.cs</Link>
    </Compile>
    <Compile Include="..\..\Extensions\GUI\CCControlExtension\CCControlButton.cs">
      <Link>Extensions\GUI\CCControlExtension\CCControlButton.cs</Link>
    </Compile>
    <Compile Include="..\..\Extensions\GUI\CCControlExtension\CCControlColourPicker.cs">
      <Link>Extensions\GUI\CCControlExtension\CCControlColourPicker.cs</Link>
    </Compile>
    <Compile Include="..\..\Extensions\GUI\CCControlExtension\CCControlHuePicker.cs">
      <Link>Extensions\GUI\CCControlExtension\CCControlHuePicker.cs</Link>
    </Compile>
    <Compile Include="..\..\Extensions\GUI\CCControlExtension\CCControlPotentiometer.cs">
      <Link>Extensions\GUI\CCControlExtension\CCControlPotentiometer.cs</Link>
    </Compile>
    <Compile Include="..\..\Extensions\GUI\CCControlExtension\CCControlSaturationPicker.cs">
      <Link>Extensions\GUI\CCControlExtension\CCControlSaturationPicker.cs</Link>
    </Compile>
    <Compile Include="..\..\Extensions\GUI\CCControlExtension\CCControlSlider.cs">
      <Link>Extensions\GUI\CCControlExtension\CCControlSlider.cs</Link>
    </Compile>
    <Compile Include="..\..\Extensions\GUI\CCControlExtension\CCControlStepper.cs">
      <Link>Extensions\GUI\CCControlExtension\CCControlStepper.cs</Link>
    </Compile>
    <Compile Include="..\..\Extensions\GUI\CCControlExtension\CCControlSwitch.cs">
      <Link>Extensions\GUI\CCControlExtension\CCControlSwitch.cs</Link>
    </Compile>
    <Compile Include="..\..\Extensions\GUI\CCControlExtension\CCControlUtils.cs">
      <Link>Extensions\GUI\CCControlExtension\CCControlUtils.cs</Link>
    </Compile>
    <Compile Include="..\..\Extensions\GUI\CCControlExtension\CCInvocation.cs">
      <Link>Extensions\GUI\CCControlExtension\CCInvocation.cs</Link>
    </Compile>
    <Compile Include="..\..\Extensions\GUI\CCControlExtension\CCScale9Sprite.cs">
      <Link>Extensions\GUI\CCControlExtension\CCScale9Sprite.cs</Link>
    </Compile>
    <Compile Include="..\..\Extensions\GUI\CCControlExtension\CCScale9SpriteFile.cs">
      <Link>Extensions\GUI\CCControlExtension\CCScale9SpriteFile.cs</Link>
    </Compile>
    <Compile Include="..\..\Extensions\GUI\CCControlExtension\CCScale9SpriteFrame.cs">
      <Link>Extensions\GUI\CCControlExtension\CCScale9SpriteFrame.cs</Link>
    </Compile>
    <Compile Include="..\..\Extensions\GUI\CCScrollView\CCScrollView.cs">
      <Link>Extensions\GUI\CCScrollView\CCScrollView.cs</Link>
    </Compile>
    <Compile Include="..\..\Extensions\GUI\CCScrollView\CCSorting.cs">
      <Link>Extensions\GUI\CCScrollView\CCSorting.cs</Link>
    </Compile>
    <Compile Include="..\..\Extensions\GUI\CCScrollView\CCTableView.cs">
      <Link>Extensions\GUI\CCScrollView\CCTableView.cs</Link>
    </Compile>
    <Compile Include="..\..\Extensions\GUI\CCScrollView\CCTableViewCell.cs">
      <Link>Extensions\GUI\CCScrollView\CCTableViewCell.cs</Link>
    </Compile>
    <Compile Include="classes\tests\LabelTestNew\AtlasTestSceneNew.cs" />
    <Compile Include="classes\tests\LabelTestNew\LabelFNTColorAndOpacity.cs" />
    <Compile Include="classes\tests\LabelTestNew\LabelFNTMultiLine.cs" />
    <Compile Include="classes\tests\LabelTestNew\LabelFNTMultiLineAlignment.cs" />
    <Compile Include="classes\tests\LabelTestNew\LabelFNTOffset.cs" />
    <Compile Include="classes\tests\LabelTestNew\LabelFNTPadding.cs" />
    <Compile Include="classes\tests\LabelTestNew\LabelFNTSpriteActions.cs" />
    <Compile Include="classes\tests\LabelTestNew\LabelTestNew.cs" />
    <Compile Include="classes\tests\LabelTestNew\LabelFNTBounds.cs" />
    <Compile Include="classes\tests\LabelTestNew\LabelSFLongLineWrapping.cs" />
    <Compile Include="classes\tests\LabelTestNew\LabelFNTandSFEmpty.cs" />
    <Compile Include="classes\tests\LabelTestNew\LabelFNTColor.cs" />
    <Compile Include="classes\tests\LabelTestNew\LabelFNTHundredLabels.cs" />
    <Compile Include="classes\tests\LabelTestNew\LabelFNTUNICODELanguages.cs" />
    <Compile Include="classes\tests\LabelTestNew\LabelFNTRetina.cs">
      <SubType>Code</SubType>
    </Compile>
    <Compile Include="classes\tests\LabelTestNew\LabelFNTGlyphDesigner.cs" />
    <Compile Include="classes\tests\LabelTestNew\LabelTTFAlignmentNew.cs" />
    <Compile Include="classes\tests\LabelTestNew\LabelTTFUnicodeChinese.cs" />
    <Compile Include="classes\tests\LabelTestNew\LabelSFAlignmentTest.cs" />
    <Compile Include="classes\tests\LabelTestNew\LabelSFColor.cs" />
    <Compile Include="classes\tests\LabelTestNew\LabelSystemFontAlignmentTest.cs" />
    <Compile Include="classes\tests\LabelTestNew\LabelSystemFontColor.cs" />
    <Compile Include="classes\tests\LabelTestNew\LabelSystemFontUnicodeJapanese.cs" />
    <Compile Include="classes\tests\LabelTestNew\LabelTTFFontsTestNew.cs" />
    <Compile Include="classes\tests\LabelTestNew\LabelSFOldNew.cs" />
    <Compile Include="classes\tests\LabelTestNew\LabelFNTFlippedY.cs" />
    <Compile Include="classes\tests\LabelTestNew\LabelFNTOldNew.cs" />
    <Compile Include="classes\tests\LabelTestNew\LabelFNTAdditionalKerningTest.cs" />
    <Compile Include="classes\tests\LabelTestNew\LabelFNTContentSizeRatios.cs" />
    <Compile Include="classes\tests\LabelTestNew\LabelFNTLineHeightTest.cs" />
    <Compile Include="classes\tests\LabelTestNew\LabelSFContentSizeRatios.cs" />
    <Compile Include="classes\tests\LabelTestNew\LabelSystemFont168.cs" />
<<<<<<< HEAD
    <Compile Include="classes\tests\LabelTestNew\LabelSystemFontRenderTexture.cs" />
=======
    <Compile Include="classes\tests\LabelTestNew\LabelSystemFontColorAndOpacity.cs" />
>>>>>>> 6089171f
  </ItemGroup>
  <ItemGroup>
    <None Include="Info.iOS.plist">
      <Link>Info.plist</Link>
    </None>
    <Content Include="Content\fonts\MarkerFelt-22.xnb" />
    <Content Include="Content\fonts\MarkerFelt-18.xnb" />
    <Content Include="Content\fonts\MarkerFelt-16.xnb" />
    <Content Include="Content\fonts\MarkerFelt-Thin-12.xnb" />
    <Content Include="Content\fonts\MarkerFelt-Thin-18.xnb" />
    <Content Include="Content\hd\Images\Icon.xnb" />
    <Content Include="Content\hd\Images\arrows.xnb" />
    <Content Include="Content\hd\Images\arrowsBar.xnb" />
    <Content Include="Content\hd\Images\b1.xnb" />
    <Content Include="Content\hd\Images\b2.xnb" />
    <Content Include="Content\hd\Images\background1.xnb" />
    <Content Include="Content\hd\Images\background2.xnb" />
    <Content Include="Content\hd\Images\background3.xnb" />
    <Content Include="Content\hd\Images\ball.xnb" />
    <Content Include="Content\hd\Images\blocks.xnb" />
    <Content Include="Content\hd\Images\blocks9.xnb" />
    <Content Include="Content\hd\Images\blocks9ss.plist.xnb" />
    <Content Include="Content\hd\Images\blocks9ss.xnb" />
    <Content Include="Content\hd\Images\close.xnb" />
    <Content Include="Content\hd\Images\f1.xnb" />
    <Content Include="Content\hd\Images\f2.xnb" />
    <Content Include="Content\hd\Images\fps_images.xnb" />
    <Content Include="Content\hd\Images\grossini.xnb" />
    <Content Include="Content\hd\Images\grossini_dance_01.xnb" />
    <Content Include="Content\hd\Images\grossini_dance_02.xnb" />
    <Content Include="Content\hd\Images\grossini_dance_03.xnb" />
    <Content Include="Content\hd\Images\grossini_dance_04.xnb" />
    <Content Include="Content\hd\Images\grossini_dance_05.xnb" />
    <Content Include="Content\hd\Images\grossini_dance_06.xnb" />
    <Content Include="Content\hd\Images\grossini_dance_07.xnb" />
    <Content Include="Content\hd\Images\grossini_dance_08.xnb" />
    <Content Include="Content\hd\Images\grossini_dance_09.xnb" />
    <Content Include="Content\hd\Images\grossini_dance_10.xnb" />
    <Content Include="Content\hd\Images\grossini_dance_11.xnb" />
    <Content Include="Content\hd\Images\grossini_dance_12.xnb" />
    <Content Include="Content\hd\Images\grossini_dance_13.xnb" />
    <Content Include="Content\hd\Images\grossini_dance_14.xnb" />
    <Content Include="Content\hd\Images\grossini_dance_atlas.xnb" />
    <Content Include="Content\hd\Images\grossinis_sister1.xnb" />
    <Content Include="Content\hd\Images\grossinis_sister2.xnb" />
    <Content Include="Content\hd\Images\hole_effect.xnb" />
    <Content Include="Content\hd\Images\hole_stencil.xnb" />
    <Content Include="Content\hd\Images\paddle.xnb" />
    <Content Include="Content\hd\Images\particles.xnb" />
    <Content Include="Content\hd\Images\r1.xnb" />
    <Content Include="Content\hd\Images\r2.xnb" />
    <Content Include="Content\hd\Images\ui.plist.xnb" />
    <Content Include="Content\hd\Images\ui.xnb" />
    <Content Include="Content\hd\TileMaps\orthogonal-test3.xnb" />
    <Content Include="Content\hd\TileMaps\orthogonal-test4.xnb" />
    <Content Include="Content\hd\TileMaps\orthogonal-test6.xnb" />
    <Content Include="Content\hd\TileMaps\test-object-layer.xnb" />
    <Content Include="Content\hd\TileMaps\tiles.xnb" />
    <Content Include="Content\hd\TileMaps\tmw_desert_spacing.xnb" />
    <Content Include="Content\hd\Images\bugs\circle.plist.xnb" />
    <Content Include="Content\hd\Images\bugs\circle.xnb" />
    <Content Include="Content\hd\Images\bugs\picture.xnb" />
    <Content Include="Content\hd\Images\bugs\test_issue_1179.xnb" />
    <Content Include="Content\hd\fonts\font-issue1343.fnt.xnb" />
    <Content Include="Content\hd\fonts\font-issue1343.xnb" />
    <Content Include="Content\hd\fonts\konqa32.fnt.xnb" />
    <Content Include="Content\hd\fonts\konqa32.xnb" />
    <Content Include="Content\hd\fonts\labelatlas.xnb" />
    <Content Include="Content\hd\fonts\larabie-16.plist.xnb" />
    <Content Include="Content\hd\fonts\larabie-16.xnb" />
    <Content Include="Content\hd\fonts\markerFelt.fnt.xnb" />
    <Content Include="Content\hd\fonts\markerFelt.xnb" />
    <Content Include="Content\hd\fonts\tuffy_bold_italic-charmap.plist.xnb" />
    <Content Include="Content\hd\fonts\tuffy_bold_italic-charmap.xnb" />
    <Content Include="Content\hd\extensions\CCControlColourPickerSpriteSheet.plist.xnb" />
    <Content Include="Content\hd\extensions\CCControlColourPickerSpriteSheet.xnb" />
    <Content Include="Content\hd\extensions\background.xnb" />
    <Content Include="Content\hd\extensions\button.xnb" />
    <Content Include="Content\hd\extensions\buttonHighlighted.xnb" />
    <Content Include="Content\hd\extensions\potentiometerButton.xnb" />
    <Content Include="Content\hd\extensions\potentiometerProgress.xnb" />
    <Content Include="Content\hd\extensions\potentiometerTrack.xnb" />
    <Content Include="Content\hd\extensions\ribbon.xnb" />
    <Content Include="Content\hd\extensions\sliderProgress.xnb" />
    <Content Include="Content\hd\extensions\sliderProgress2.xnb" />
    <Content Include="Content\hd\extensions\sliderThumb.xnb" />
    <Content Include="Content\hd\extensions\sliderTrack.xnb" />
    <Content Include="Content\hd\extensions\sliderTrack2.xnb" />
    <Content Include="Content\hd\extensions\stepper-minus.xnb" />
    <Content Include="Content\hd\extensions\stepper-plus.xnb" />
    <Content Include="Content\hd\ccb\burst.xnb" />
    <Content Include="Content\hd\animations\dragon_animation.xnb" />
    <Content Include="Content\fonts\MarkerFelt-32.xnb" />
    <Content Include="..\testsContent\Sounds\effect1.wav">
      <Link>Content\Sounds\effect1.wav</Link>
    </Content>
    <Content Include="..\testsContent\TileMaps\iso-test-zorder1.tmx">
      <Link>Content\TileMaps\iso-test-zorder1.tmx</Link>
    </Content>
    <Content Include="Content\TileMaps\tilemap_no_encoding.xnb" />
    <Content Include="Content\TileMaps\fixed-ortho-bgtiles.xnb" />
    <Content Include="Content\TileMaps\orthogonal-test-multilayer.xnb" />
    <Content Include="Content\TileMaps\orthogonal-test-polylines.xnb" />
    <Content Include="Content\TileMaps\staggered_test.xnb" />
    <Content Include="Content\TileMaps\large_map.xnb" />
    <Content Include="..\testsContent\fonts\boundsTestFont.fnt">
      <Link>Content\fonts\boundsTestFont.fnt</Link>
    </Content>
    <Content Include="..\testsContent\fonts\arial-26-en-ru_0.png">
      <Link>Content\fonts\arial-26-en-ru_0.png</Link>
    </Content>
    <Content Include="..\testsContent\fonts\arial-26-en-ru.fnt">
      <Link>Content\fonts\arial-26-en-ru.fnt</Link>
    </Content>
    <Content Include="..\testsContent\fonts\tahoma.ttf">
      <Link>Content\fonts\tahoma.ttf</Link>
    </Content>
    <Content Include="Content\TileMaps\super_large_map.xnb" />
    <Content Include="..\testsContent\fonts\boundsTestFont_0.png">
      <Link>Content\fonts\boundsTestFont_0.png</Link>
    </Content>
    <Content Include="..\testsContent\fonts\HKYuanMini.ttf">
      <Link>Content\fonts\HKYuanMini.ttf</Link>
    </Content>
    <Content Include="..\testsContent\fonts\Schwarzwald.ttf">
      <Link>Content\fonts\Schwarzwald.ttf</Link>
    </Content>
    <Content Include="..\testsContent\fonts\American Typewriter.ttf">
      <Link>Content\fonts\American Typewriter.ttf</Link>
    </Content>
    <Content Include="..\testsContent\fonts\Courier New.ttf">
      <Link>Content\fonts\Courier New.ttf</Link>
    </Content>
    <Content Include="..\testsContent\fonts\MorrisRoman-Black.ttf">
      <Link>Content\fonts\MorrisRoman-Black.ttf</Link>
    </Content>
    <Content Include="Content\TileMaps\desert-palace.xnb" />
    <Content Include="Content\TileMaps\desert-palace-tiles.xnb" />
    <Content Include="Content\TileMaps\lamp-16x16.xnb" />
    <Content Include="Content\TileMaps\animation_diff_tile_dim.xnb" />
    <Content Include="Content\TileMaps\animation_large_map.xnb" />
<<<<<<< HEAD
    <Content Include="Content\TileMaps\desert-palace-multi-tileset.xnb" />
    <Content Include="Content\TileMaps\people.xnb" />
=======
    <Content Include="..\testsContent\fonts\Marker Felt.ttf">
      <Link>Content\fonts\Marker Felt.ttf</Link>
    </Content>
>>>>>>> 6089171f
  </ItemGroup>
  <ItemGroup>
    <Content Include="Content\animations\animations-2.plist.xnb" />
    <Content Include="Content\animations\animations.plist.xnb" />
    <Content Include="Content\animations\dragon_animation-hd.xnb" />
    <Content Include="Content\animations\dragon_animation.xnb" />
    <Content Include="Content\animations\ghosts.plist.xnb" />
    <Content Include="Content\animations\ghosts.xnb" />
    <Content Include="Content\animations\grossini-aliases.plist.xnb" />
    <Content Include="Content\animations\grossini-aliases.xnb" />
    <Content Include="Content\animations\grossini.plist.xnb" />
    <Content Include="Content\animations\grossini.xnb" />
    <Content Include="Content\animations\grossini_blue.plist.xnb" />
    <Content Include="Content\animations\grossini_blue.xnb" />
    <Content Include="Content\animations\grossini_family.plist.xnb" />
    <Content Include="Content\animations\grossini_family.xnb" />
    <Content Include="Content\animations\grossini_gray.plist.xnb" />
    <Content Include="Content\animations\grossini_gray.xnb" />
    <Content Include="Content\box2d\Circle.xnb" />
    <Content Include="Content\box2d\Rock.xnb" />
    <Content Include="Content\box2d\Terrain.xnb" />
    <Content Include="Content\box2d\Texture.xnb" />
    <Content Include="Content\ccb\animated-grossini.plist.xnb" />
    <Content Include="Content\ccb\animated-grossini.xnb" />
    <Content Include="Content\ccb\btn-a-0.xnb" />
    <Content Include="Content\ccb\btn-a-1.xnb" />
    <Content Include="Content\ccb\btn-a-2.xnb" />
    <Content Include="Content\ccb\btn-b-0.xnb" />
    <Content Include="Content\ccb\btn-b-1.xnb" />
    <Content Include="Content\ccb\btn-b-2.xnb" />
    <Content Include="Content\ccb\btn-back-0.xnb" />
    <Content Include="Content\ccb\btn-back-1.xnb" />
    <Content Include="Content\ccb\btn-test-0.xnb" />
    <Content Include="Content\ccb\btn-test-1.xnb" />
    <Content Include="Content\ccb\btn-test-2.xnb" />
    <Content Include="Content\ccb\burst.xnb" />
    <Content Include="Content\ccb\flower.xnb" />
    <Content Include="Content\ccb\grossini-generic.plist.xnb" />
    <Content Include="Content\ccb\grossini-generic.xnb" />
    <Content Include="Content\ccb\HelloCocosBuilder.ccb" />
    <Content Include="Content\ccb\HelloCocosBuilder.ccbi" />
    <Content Include="Content\ccb\jungle-left.xnb" />
    <Content Include="Content\ccb\jungle-right.xnb" />
    <Content Include="Content\ccb\jungle.xnb" />
    <Content Include="Content\ccb\logo-icon.xnb" />
    <Content Include="Content\ccb\logo.xnb" />
    <Content Include="Content\ccb\markerfelt24shadow.fnt.xnb" />
    <Content Include="Content\ccb\markerfelt24shadow.xnb" />
    <Content Include="Content\ccb\particle-fire.xnb" />
    <Content Include="Content\ccb\particle-smoke.xnb" />
    <Content Include="Content\ccb\particle-snow.xnb" />
    <Content Include="Content\ccb\particle-stars.xnb" />
    <Content Include="Content\ccb\scale-9-demo.xnb" />
    <Content Include="Content\ccb\ccb\TestAnimations.ccb" />
    <Content Include="Content\ccb\ccb\TestAnimations.ccbi" />
    <Content Include="Content\ccb\ccb\TestAnimationsSub.ccb" />
    <Content Include="Content\ccb\ccb\TestAnimationsSub.ccbi" />
    <Content Include="Content\ccb\ccb\TestButtons.ccb" />
    <Content Include="Content\ccb\ccb\TestButtons.ccbi" />
    <Content Include="Content\ccb\ccb\TestHeader.ccb" />
    <Content Include="Content\ccb\ccb\TestHeader.ccbi" />
    <Content Include="Content\ccb\ccb\TestLabels.ccb" />
    <Content Include="Content\ccb\ccb\TestLabels.ccbi" />
    <Content Include="Content\ccb\ccb\TestMenus.ccb" />
    <Content Include="Content\ccb\ccb\TestMenus.ccbi" />
    <Content Include="Content\ccb\ccb\TestParticleSystems.ccb" />
    <Content Include="Content\ccb\ccb\TestParticleSystems.ccbi" />
    <Content Include="Content\ccb\ccb\TestScrollViews.ccb" />
    <Content Include="Content\ccb\ccb\TestScrollViews.ccbi" />
    <Content Include="Content\ccb\ccb\TestScrollViewsContentA.ccb" />
    <Content Include="Content\ccb\ccb\TestScrollViewsContentA.ccbi" />
    <Content Include="Content\ccb\ccb\TestSprites.ccb" />
    <Content Include="Content\ccb\ccb\TestSprites.ccbi" />
    <Content Include="Content\extensions\background.xnb" />
    <Content Include="Content\extensions\button.xnb" />
    <Content Include="Content\extensions\buttonBackground.xnb" />
    <Content Include="Content\extensions\buttonHighlighted.xnb" />
    <Content Include="Content\extensions\green_edit.xnb" />
    <Content Include="Content\extensions\orange_edit.xnb" />
    <Content Include="Content\extensions\ribbon.xnb" />
    <Content Include="Content\extensions\sliderProgress.xnb" />
    <Content Include="Content\extensions\sliderProgress2.xnb" />
    <Content Include="Content\extensions\sliderThumb.xnb" />
    <Content Include="Content\extensions\sliderTrack.xnb" />
    <Content Include="Content\extensions\sliderTrack2.xnb" />
    <Content Include="Content\extensions\switch-mask.xnb" />
    <Content Include="Content\extensions\switch-off.xnb" />
    <Content Include="Content\extensions\switch-on.xnb" />
    <Content Include="Content\extensions\switch-thumb.xnb" />
    <Content Include="Content\extensions\yellow_edit.xnb" />
    <Content Include="Content\fonts\A Damn Mess-26.xnb" />
    <Content Include="Content\fonts\Abberancy-26.xnb" />
    <Content Include="Content\fonts\Abduction-26.xnb" />
    <Content Include="Content\fonts\arial-12.xnb" />
    <Content Include="Content\fonts\arial-16.xnb" />
    <Content Include="Content\fonts\arial-18.xnb" />
    <Content Include="Content\fonts\arial-20.xnb" />
    <Content Include="Content\fonts\arial-22.xnb" />
    <Content Include="Content\fonts\arial-24.xnb" />
    <Content Include="Content\fonts\arial-26.xnb" />
    <Content Include="Content\fonts\arial-28.xnb" />
    <Content Include="Content\fonts\arial-30.xnb" />
    <Content Include="Content\fonts\arial-32.xnb" />
    <Content Include="Content\fonts\arial-34.xnb" />
    <Content Include="Content\fonts\arial-38.xnb" />
    <Content Include="Content\fonts\arial-50.xnb" />
    <Content Include="Content\fonts\arial-64.xnb" />
    <Content Include="Content\fonts\arial-unicode-26.fnt.xnb" />
    <Content Include="Content\fonts\arial-unicode-26.xnb" />
    <Content Include="Content\fonts\Arial.xnb" />
    <Content Include="Content\fonts\arial16.fnt.xnb" />
    <Content Include="Content\fonts\arial16.xnb" />
    <Content Include="Content\fonts\bitmapFontChinese.fnt.xnb" />
    <Content Include="Content\fonts\bitmapFontChinese.xnb" />
    <Content Include="Content\fonts\bitmapFontTest.fnt.xnb" />
    <Content Include="Content\fonts\bitmapFontTest.xnb" />
    <Content Include="Content\fonts\bitmapFontTest2.fnt.xnb" />
    <Content Include="Content\fonts\bitmapFontTest2.xnb" />
    <Content Include="Content\fonts\bitmapFontTest3.fnt.xnb" />
    <Content Include="Content\fonts\bitmapFontTest3.xnb" />
    <Content Include="Content\fonts\bitmapFontTest4.fnt.xnb" />
    <Content Include="Content\fonts\bitmapFontTest4.xnb" />
    <Content Include="Content\fonts\bitmapFontTest5.fnt.xnb" />
    <Content Include="Content\fonts\bitmapFontTest5.xnb" />
    <Content Include="Content\fonts\debugfont.xnb" />
    <Content Include="Content\fonts\font-issue1343-hd.fnt.xnb" />
    <Content Include="Content\fonts\font-issue1343-hd.xnb" />
    <Content Include="Content\fonts\font-issue1343.fnt.xnb" />
    <Content Include="Content\fonts\font-issue1343.xnb" />
    <Content Include="Content\fonts\futura-48.fnt.xnb" />
    <Content Include="Content\fonts\futura-48.xnb" />
    <Content Include="Content\fonts\geneva-32.fnt.xnb" />
    <Content Include="Content\fonts\helvetica-32.fnt.xnb" />
    <Content Include="Content\fonts\helvetica-geneva-32.xnb" />
    <Content Include="Content\fonts\konqa32.fnt.xnb" />
    <Content Include="Content\fonts\konqa32.xnb" />
    <Content Include="Content\fonts\labelatlas.xnb" />
    <Content Include="Content\fonts\larabie-16.plist.xnb" />
    <Content Include="Content\fonts\larabie-16.xnb" />
    <Content Include="Content\fonts\markerFelt.fnt.xnb" />
    <Content Include="Content\fonts\markerFelt.xnb" />
    <Content Include="Content\fonts\Paint Boy-26.xnb" />
    <Content Include="Content\fonts\Schwarzwald Regular-26.xnb" />
    <Content Include="Content\fonts\Scissor Cuts-26.xnb" />
    <Content Include="Content\fonts\strings.plist.xnb" />
    <Content Include="Content\fonts\tuffy_bold_italic-charmap.plist.xnb" />
    <Content Include="Content\fonts\tuffy_bold_italic-charmap.xnb" />
    <Content Include="Content\fonts\west_england-64.fnt.xnb" />
    <Content Include="Content\fonts\west_england-64.xnb" />
    <Content Include="Content\Images\aButton.xnb" />
    <Content Include="Content\Images\arrows.xnb" />
    <Content Include="Content\Images\arrowsBar.xnb" />
    <Content Include="Content\Images\atlastest.xnb" />
    <Content Include="Content\Images\b1-hd.xnb" />
    <Content Include="Content\Images\b1.xnb" />
    <Content Include="Content\Images\b2-hd.xnb" />
    <Content Include="Content\Images\b2.xnb" />
    <Content Include="Content\Images\background.xnb" />
    <Content Include="Content\Images\background1-hd.xnb" />
    <Content Include="Content\Images\background1.xnb" />
    <Content Include="Content\Images\background2-hd.xnb" />
    <Content Include="Content\Images\background2.xnb" />
    <Content Include="Content\Images\background3-hd.xnb" />
    <Content Include="Content\Images\background3.xnb" />
    <Content Include="Content\Images\ball-hd.xnb" />
    <Content Include="Content\Images\ball.xnb" />
    <Content Include="Content\Images\bButton.xnb" />
    <Content Include="Content\Images\bitmapFontTest3.xnb" />
    <Content Include="Content\Images\blocks-hd.xnb" />
    <Content Include="Content\Images\blocks.xnb" />
    <Content Include="Content\Images\BoilingFoam.xnb" />
    <Content Include="Content\Images\btn-about-normal.xnb" />
    <Content Include="Content\Images\btn-about-selected.xnb" />
    <Content Include="Content\Images\btn-highscores-normal.xnb" />
    <Content Include="Content\Images\btn-highscores-selected.xnb" />
    <Content Include="Content\Images\btn-play-normal.xnb" />
    <Content Include="Content\Images\btn-play-selected.xnb" />
    <Content Include="Content\Images\BurstPipe.xnb" />
    <Content Include="Content\Images\close-hd.xnb" />
    <Content Include="Content\Images\close.xnb" />
    <Content Include="Content\Images\Comet.xnb" />
    <Content Include="Content\Images\CometPlist.xnb" />
    <Content Include="Content\Images\debian.xnb" />
    <Content Include="Content\Images\ExplodingRing.xnb" />
    <Content Include="Content\Images\f1-hd.xnb" />
    <Content Include="Content\Images\f1.xnb" />
    <Content Include="Content\Images\f2-hd.xnb" />
    <Content Include="Content\Images\f2.xnb" />
    <Content Include="Content\Images\fire-grayscale.xnb" />
    <Content Include="Content\Images\fire.xnb" />
    <Content Include="Content\Images\FlowerPlist.xnb" />
    <Content Include="Content\Images\Fog.xnb" />
    <Content Include="Content\Images\fps_Images.xnb" />
    <Content Include="Content\Images\GalaxyPlist.xnb" />
    <Content Include="Content\Images\grossini-hd.xnb" />
    <Content Include="Content\Images\grossini.xnb" />
    <Content Include="Content\Images\grossinis_sister1-hd.xnb" />
    <Content Include="Content\Images\grossinis_sister1-testalpha.xnb" />
    <Content Include="Content\Images\grossinis_sister1.xnb" />
    <Content Include="Content\Images\grossinis_sister2-hd.xnb" />
    <Content Include="Content\Images\grossinis_sister2.xnb" />
    <Content Include="Content\Images\grossini_dance_01.xnb" />
    <Content Include="Content\Images\grossini_dance_02.xnb" />
    <Content Include="Content\Images\grossini_dance_03.xnb" />
    <Content Include="Content\Images\grossini_dance_04.xnb" />
    <Content Include="Content\Images\grossini_dance_05.xnb" />
    <Content Include="Content\Images\grossini_dance_06.xnb" />
    <Content Include="Content\Images\grossini_dance_07.xnb" />
    <Content Include="Content\Images\grossini_dance_08.xnb" />
    <Content Include="Content\Images\grossini_dance_09.xnb" />
    <Content Include="Content\Images\grossini_dance_10.xnb" />
    <Content Include="Content\Images\grossini_dance_11.xnb" />
    <Content Include="Content\Images\grossini_dance_12.xnb" />
    <Content Include="Content\Images\grossini_dance_13.xnb" />
    <Content Include="Content\Images\grossini_dance_14.xnb" />
    <Content Include="Content\Images\grossini_dance_atlas-hd.xnb" />
    <Content Include="Content\Images\grossini_dance_atlas-mono.xnb" />
    <Content Include="Content\Images\grossini_dance_atlas.xnb" />
    <Content Include="Content\Images\grossini_dance_atlas_nomipmap.xnb" />
    <Content Include="Content\Images\HelloWorld.xnb" />
    <Content Include="Content\Images\Icon.xnb" />
    <Content Include="Content\Images\landscape-1024x1024.xnb" />
    <Content Include="Content\Images\LavaFlow.xnb" />
    <Content Include="Content\Images\menuitemsprite.xnb" />
    <Content Include="Content\Images\paddle-hd.xnb" />
    <Content Include="Content\Images\paddle.xnb" />
    <Content Include="Content\Images\particles-hd.xnb" />
    <Content Include="Content\Images\particles.xnb" />
    <Content Include="Content\Images\pattern1.xnb" />
    <Content Include="Content\Images\Pea.xnb" />
    <Content Include="Content\Images\Phoenix.xnb" />
    <Content Include="Content\Images\piece.xnb" />
    <Content Include="Content\Images\PlanetCute-1024x1024.xnb" />
    <Content Include="Content\Images\powered.xnb" />
    <Content Include="Content\Images\r1-hd.xnb" />
    <Content Include="Content\Images\r1.xnb" />
    <Content Include="Content\Images\r2-hd.xnb" />
    <Content Include="Content\Images\r2.xnb" />
    <Content Include="Content\Images\SendScoreButton.xnb" />
    <Content Include="Content\Images\SendScoreButtonPressed.xnb" />
    <Content Include="Content\Images\snow.xnb" />
    <Content Include="Content\Images\SpinningPeas.xnb" />
    <Content Include="Content\Images\SpinningPeasPlist.xnb" />
    <Content Include="Content\Images\Spiral.xnb" />
    <Content Include="Content\Images\SpookyPeas.xnb" />
    <Content Include="Content\Images\SpookyPeasPlist.xnb" />
    <Content Include="Content\Images\spritesheet1.xnb" />
    <Content Include="Content\Images\stars-grayscale.xnb" />
    <Content Include="Content\Images\stars.xnb" />
    <Content Include="Content\Images\stars2-grayscale.xnb" />
    <Content Include="Content\Images\stars2.xnb" />
    <Content Include="Content\Images\streak.xnb" />
    <Content Include="Content\Images\test-rgba1.xnb" />
    <Content Include="Content\Images\test_blend.xnb" />
    <Content Include="Content\Images\test_image.xnb" />
    <Content Include="Content\Images\texture1024x1024.xnb" />
    <Content Include="Content\Images\texture2048x2048.xnb" />
    <Content Include="Content\Images\texture512x512.xnb" />
    <Content Include="Content\Images\Upsidedown.xnb" />
    <Content Include="Content\Images\white-512x512.xnb" />
    <Content Include="Content\Images\bugs\bug886.xnb" />
    <Content Include="Content\Images\bugs\bug886_.xnb" />
    <Content Include="Content\Images\bugs\circle.plist.xnb" />
    <Content Include="Content\Images\bugs\circle.xnb" />
    <Content Include="Content\Images\bugs\corner.xnb" />
    <Content Include="Content\Images\bugs\edge.xnb" />
    <Content Include="Content\Images\bugs\fill.xnb" />
    <Content Include="Content\Images\bugs\picture.xnb" />
    <Content Include="Content\Images\bugs\RetinaDisplay.xnb" />
    <Content Include="Content\Images\sprites_test\sprite-0-0.xnb" />
    <Content Include="Content\Images\sprites_test\sprite-0-1.xnb" />
    <Content Include="Content\Images\sprites_test\sprite-0-2.xnb" />
    <Content Include="Content\Images\sprites_test\sprite-0-3.xnb" />
    <Content Include="Content\Images\sprites_test\sprite-0-4.xnb" />
    <Content Include="Content\Images\sprites_test\sprite-0-5.xnb" />
    <Content Include="Content\Images\sprites_test\sprite-0-6.xnb" />
    <Content Include="Content\Images\sprites_test\sprite-0-7.xnb" />
    <Content Include="Content\Images\sprites_test\sprite-1-0.xnb" />
    <Content Include="Content\Images\sprites_test\sprite-1-1.xnb" />
    <Content Include="Content\Images\sprites_test\sprite-1-2.xnb" />
    <Content Include="Content\Images\sprites_test\sprite-1-3.xnb" />
    <Content Include="Content\Images\sprites_test\sprite-1-4.xnb" />
    <Content Include="Content\Images\sprites_test\sprite-1-5.xnb" />
    <Content Include="Content\Images\sprites_test\sprite-1-6.xnb" />
    <Content Include="Content\Images\sprites_test\sprite-1-7.xnb" />
    <Content Include="Content\Images\sprites_test\sprite-2-0.xnb" />
    <Content Include="Content\Images\sprites_test\sprite-2-1.xnb" />
    <Content Include="Content\Images\sprites_test\sprite-2-2.xnb" />
    <Content Include="Content\Images\sprites_test\sprite-2-3.xnb" />
    <Content Include="Content\Images\sprites_test\sprite-2-4.xnb" />
    <Content Include="Content\Images\sprites_test\sprite-2-5.xnb" />
    <Content Include="Content\Images\sprites_test\sprite-2-6.xnb" />
    <Content Include="Content\Images\sprites_test\sprite-2-7.xnb" />
    <Content Include="Content\Images\sprites_test\sprite-3-0.xnb" />
    <Content Include="Content\Images\sprites_test\sprite-3-1.xnb" />
    <Content Include="Content\Images\sprites_test\sprite-3-2.xnb" />
    <Content Include="Content\Images\sprites_test\sprite-3-3.xnb" />
    <Content Include="Content\Images\sprites_test\sprite-3-4.xnb" />
    <Content Include="Content\Images\sprites_test\sprite-3-5.xnb" />
    <Content Include="Content\Images\sprites_test\sprite-3-6.xnb" />
    <Content Include="Content\Images\sprites_test\sprite-3-7.xnb" />
    <Content Include="Content\Images\sprites_test\sprite-4-0.xnb" />
    <Content Include="Content\Images\sprites_test\sprite-4-1.xnb" />
    <Content Include="Content\Images\sprites_test\sprite-4-2.xnb" />
    <Content Include="Content\Images\sprites_test\sprite-4-3.xnb" />
    <Content Include="Content\Images\sprites_test\sprite-4-4.xnb" />
    <Content Include="Content\Images\sprites_test\sprite-4-5.xnb" />
    <Content Include="Content\Images\sprites_test\sprite-4-6.xnb" />
    <Content Include="Content\Images\sprites_test\sprite-4-7.xnb" />
    <Content Include="Content\Images\sprites_test\sprite-5-0.xnb" />
    <Content Include="Content\Images\sprites_test\sprite-5-1.xnb" />
    <Content Include="Content\Images\sprites_test\sprite-5-2.xnb" />
    <Content Include="Content\Images\sprites_test\sprite-5-3.xnb" />
    <Content Include="Content\Images\sprites_test\sprite-5-4.xnb" />
    <Content Include="Content\Images\sprites_test\sprite-5-5.xnb" />
    <Content Include="Content\Images\sprites_test\sprite-5-6.xnb" />
    <Content Include="Content\Images\sprites_test\sprite-5-7.xnb" />
    <Content Include="Content\Images\sprites_test\sprite-6-0.xnb" />
    <Content Include="Content\Images\sprites_test\sprite-6-1.xnb" />
    <Content Include="Content\Images\sprites_test\sprite-6-2.xnb" />
    <Content Include="Content\Images\sprites_test\sprite-6-3.xnb" />
    <Content Include="Content\Images\sprites_test\sprite-6-4.xnb" />
    <Content Include="Content\Images\sprites_test\sprite-6-5.xnb" />
    <Content Include="Content\Images\sprites_test\sprite-6-6.xnb" />
    <Content Include="Content\Images\sprites_test\sprite-6-7.xnb" />
    <Content Include="Content\Images\sprites_test\sprite-7-0.xnb" />
    <Content Include="Content\Images\sprites_test\sprite-7-1.xnb" />
    <Content Include="Content\Images\sprites_test\sprite-7-2.xnb" />
    <Content Include="Content\Images\sprites_test\sprite-7-3.xnb" />
    <Content Include="Content\Images\sprites_test\sprite-7-4.xnb" />
    <Content Include="Content\Images\sprites_test\sprite-7-5.xnb" />
    <Content Include="Content\Images\sprites_test\sprite-7-6.xnb" />
    <Content Include="Content\Images\sprites_test\sprite-7-7.xnb" />
    <Content Include="Content\Particles\BoilingFoam.xnb" />
    <Content Include="Content\Particles\BurstPipe.xnb" />
    <Content Include="Content\Particles\Comet.xnb" />
    <Content Include="Content\Particles\debian.xnb" />
    <Content Include="Content\Particles\ExplodingRing.xnb" />
    <Content Include="Content\Particles\Flower.xnb" />
    <Content Include="Content\Particles\Galaxy.xnb" />
    <Content Include="Content\Particles\LavaFlow.xnb" />
    <Content Include="Content\Particles\particleTexture.xnb" />
    <Content Include="Content\Particles\Phoenix.xnb" />
    <Content Include="Content\Particles\SmallSun.xnb" />
    <Content Include="Content\Particles\SpinningPeas.xnb" />
    <Content Include="Content\Particles\Spiral.xnb" />
    <Content Include="Content\Particles\SpookyPeas.xnb" />
    <Content Include="Content\Particles\TestPremultipliedAlpha.xnb" />
    <Content Include="Content\Particles\Upsidedown.xnb" />
    <Content Include="Content\Sounds\background.mp3" />
    <Content Include="Content\TileMaps\arial16.xnb" />
    <Content Include="Content\TileMaps\fixed-ortho-test2.xnb" />
    <Content Include="Content\TileMaps\hexa-test1.xnb" />
    <Content Include="Content\TileMaps\hexa-tiles.xnb" />
    <Content Include="Content\TileMaps\iso-test-bug787.xnb" />
    <Content Include="Content\TileMaps\iso-test-movelayer.xnb" />
    <Content Include="Content\TileMaps\iso-test-objectgroup.xnb" />
    <Content Include="Content\TileMaps\iso-test-vertexz.xnb" />
    <Content Include="Content\TileMaps\iso-test-zorder.xnb" />
    <Content Include="Content\TileMaps\iso-test.xnb" />
    <Content Include="Content\TileMaps\iso-test01.xnb" />
    <Content Include="Content\TileMaps\iso-test1.xnb" />
    <Content Include="Content\TileMaps\iso-test11.xnb" />
    <Content Include="Content\TileMaps\iso-test2-uncompressed.xnb" />
    <Content Include="Content\TileMaps\iso-test2.xnb" />
    <Content Include="Content\TileMaps\iso-test22.xnb" />
    <Content Include="Content\TileMaps\iso.xnb" />
    <Content Include="Content\TileMaps\levelmap.xnb" />
    <Content Include="Content\TileMaps\ortho-objects.xnb" />
    <Content Include="Content\TileMaps\ortho-rotation-test.xnb" />
    <Content Include="Content\TileMaps\ortho-test1.xnb" />
    <Content Include="Content\TileMaps\ortho-test1_bw.xnb" />
    <Content Include="Content\TileMaps\ortho-test2.xnb" />
    <Content Include="Content\TileMaps\orthogonal-test-movelayer.xnb" />
    <Content Include="Content\TileMaps\orthogonal-test-vertexz.xnb" />
    <Content Include="Content\TileMaps\orthogonal-test-zorder.xnb" />
    <Content Include="Content\TileMaps\orthogonal-test1-tsx.xnb" />
    <Content Include="Content\TileMaps\orthogonal-test1.xnb" />
    <Content Include="Content\TileMaps\orthogonal-test11.xnb" />
    <Content Include="Content\TileMaps\orthogonal-test2.xnb" />
    <Content Include="Content\TileMaps\orthogonal-test3.xnb" />
    <Content Include="Content\TileMaps\orthogonal-test4-hd.xnb" />
    <Content Include="Content\TileMaps\orthogonal-test4.xnb" />
    <Content Include="Content\TileMaps\orthogonal-test5.xnb" />
    <Content Include="Content\TileMaps\orthogonal-test6-hd.xnb" />
    <Content Include="Content\TileMaps\orthogonal-test6.xnb" />
    <Content Include="Content\TileMaps\test-object-layer.xnb" />
    <Content Include="Content\TileMaps\tiles-hd.xnb" />
    <Content Include="Content\TileMaps\tiles.xnb" />
    <Content Include="Content\TileMaps\tmw_desert_spacing-hd.xnb" />
    <Content Include="Content\TileMaps\tmw_desert_spacing.xnb" />
    <Content Include="Content\zwoptex\grossini-generic.plist.xnb" />
    <Content Include="Content\zwoptex\grossini-generic.xnb" />
    <Content Include="Content\zwoptex\grossini.plist.xnb" />
    <Content Include="Content\zwoptex\grossini.xnb" />
    <Content Include="PhoneGameThumb_iPad.png" />
    <Content Include="PhoneGameThumb_iPhone.png" />
    <Content Include="PhoneGameThumb.png" />
    <Content Include="Content\Images\hole_effect.xnb" />
    <Content Include="Content\Images\hole_stencil.xnb" />
    <Content Include="Assets\Content\fonts\A Damn Mess.ttf">
      <Link>Content\fonts\A Damn Mess.ttf</Link>
    </Content>
    <Content Include="Assets\Content\fonts\Abberancy.ttf">
      <Link>Content\fonts\Abberancy.ttf</Link>
    </Content>
    <Content Include="Assets\Content\fonts\Abduction.ttf">
      <Link>Content\fonts\Abduction.ttf</Link>
    </Content>
    <Content Include="Assets\Content\fonts\Paint Boy.ttf">
      <Link>Content\fonts\Paint Boy.ttf</Link>
    </Content>
    <Content Include="Assets\Content\fonts\Schwarzwald Regular.ttf">
      <Link>Content\fonts\Schwarzwald Regular.ttf</Link>
    </Content>
    <Content Include="Assets\Content\fonts\Scissor Cuts.ttf">
      <Link>Content\fonts\Scissor Cuts.ttf</Link>
    </Content>
    <Content Include="Assets\Content\fonts\Thonburi.ttf">
      <Link>Content\fonts\Thonburi.ttf</Link>
      <DependentUpon>ThonburiBold.ttf</DependentUpon>
    </Content>
    <Content Include="Assets\Content\fonts\ThonburiBold.ttf">
      <Link>Content\fonts\ThonburiBold.ttf</Link>
    </Content>
  </ItemGroup>
  <ItemGroup>
    <Compile Include="classes\tests\ExtensionsTest\ControlExtensionTest\CCControlButtonTest\CCControlButtonTest.cs" />
    <Compile Include="classes\tests\ExtensionsTest\ControlExtensionTest\CCControlScene.cs" />
    <Compile Include="classes\tests\ExtensionsTest\ControlExtensionTest\CCControlSceneManager.cs" />
    <Compile Include="classes\tests\ExtensionsTest\ControlExtensionTest\CCControlSliderTest\CCControlSliderTest.cs" />
    <Compile Include="classes\tests\ExtensionsTest\ExtensionsTestMainLayer.cs" />
    <Compile Include="classes\tests\ExtensionsTest\ExtensionsTestScene.cs" />
    <Compile Include="classes\tests\ExtensionsTest\TableViewTest\CustomTableViewCell.cs" />
    <Compile Include="classes\tests\ExtensionsTest\TableViewTest\TableViewTestScene.cs" />
  </ItemGroup>
  <ItemGroup>
    <ProjectReference Include="..\..\box2d\box2d.iOS.csproj">
      <Project>{7877D4F9-F781-465A-9C1F-D113F246A994}</Project>
      <Name>box2d.iOS</Name>
    </ProjectReference>
    <ProjectReference Include="..\..\src\CocosSharp.iOS.csproj">
      <Project>{511B1B80-F539-4CEC-AB62-3652A9275E7E}</Project>
      <Name>CocosSharp.iOS</Name>
    </ProjectReference>
    <ProjectReference Include="..\..\MonoGame\MonoGame.Framework\MonoGame.Framework.iOS.csproj">
      <Project>{DB8508BB-9849-4CC2-BC0F-8EB5DACB3C47}</Project>
      <Name>MonoGame.Framework.iOS</Name>
    </ProjectReference>
  </ItemGroup>
  <ItemGroup>
    <BootstrapperPackage Include="Microsoft.Net.Client.3.5">
      <Visible>False</Visible>
      <ProductName>.NET Framework 3.5 SP1 Client Profile</ProductName>
      <Install>false</Install>
    </BootstrapperPackage>
    <BootstrapperPackage Include="Microsoft.Net.Framework.3.5.SP1">
      <Visible>False</Visible>
      <ProductName>.NET Framework 3.5 SP1</ProductName>
      <Install>false</Install>
    </BootstrapperPackage>
  </ItemGroup>
  <Import Project="$(MSBuildExtensionsPath)\Xamarin\iOS\Xamarin.iOS.CSharp.targets" />
  <Import Project="$(MSBuildBinPath)\Microsoft.CSharp.targets" />
  <ProjectExtensions>
    <MonoDevelop>
      <Properties>
        <Policies>
          <StandardHeader Text="" IncludeInNewFiles="False" />
          <TextStylePolicy FileWidth="120" NoTabsAfterNonTabs="True" inheritsSet="VisualStudio" inheritsScope="text/plain" scope="text/x-csharp" />
          <CSharpFormattingPolicy inheritsSet="Mono" inheritsScope="text/x-csharp" scope="text/x-csharp" />
          <TextStylePolicy FileWidth="120" RemoveTrailingWhitespace="False" inheritsSet="VisualStudio" inheritsScope="text/plain" scope="text/plain" />
        </Policies>
      </Properties>
    </MonoDevelop>
  </ProjectExtensions>
  <!--
      To modify your build process, add your task inside one of the targets below and uncomment it. 
      Other similar extension points exist, see Microsoft.Common.targets.
      <Target Name="BeforeBuild">
      </Target>
      <Target Name="AfterBuild">
      </Target>
    -->
  <ItemGroup>
    <BundleResource Include="Content\fonts\Marker Felt.xnb" />
    <BundleResource Include="Resources\Default-568h%402x.png" />
  </ItemGroup>
  <ItemGroup />
  <ItemGroup>
    <Folder Include="Content\hd\" />
    <Folder Include="classes\tests\EventDispatcherTest\" />
    <Folder Include="Extensions\" />
    <Folder Include="classes\tests\LabelTestNew\" />
  </ItemGroup>
</Project><|MERGE_RESOLUTION|>--- conflicted
+++ resolved
@@ -1163,11 +1163,8 @@
     <Compile Include="classes\tests\LabelTestNew\LabelFNTLineHeightTest.cs" />
     <Compile Include="classes\tests\LabelTestNew\LabelSFContentSizeRatios.cs" />
     <Compile Include="classes\tests\LabelTestNew\LabelSystemFont168.cs" />
-<<<<<<< HEAD
     <Compile Include="classes\tests\LabelTestNew\LabelSystemFontRenderTexture.cs" />
-=======
     <Compile Include="classes\tests\LabelTestNew\LabelSystemFontColorAndOpacity.cs" />
->>>>>>> 6089171f
   </ItemGroup>
   <ItemGroup>
     <None Include="Info.iOS.plist">
@@ -1309,14 +1306,11 @@
     <Content Include="Content\TileMaps\lamp-16x16.xnb" />
     <Content Include="Content\TileMaps\animation_diff_tile_dim.xnb" />
     <Content Include="Content\TileMaps\animation_large_map.xnb" />
-<<<<<<< HEAD
     <Content Include="Content\TileMaps\desert-palace-multi-tileset.xnb" />
     <Content Include="Content\TileMaps\people.xnb" />
-=======
     <Content Include="..\testsContent\fonts\Marker Felt.ttf">
       <Link>Content\fonts\Marker Felt.ttf</Link>
     </Content>
->>>>>>> 6089171f
   </ItemGroup>
   <ItemGroup>
     <Content Include="Content\animations\animations-2.plist.xnb" />
