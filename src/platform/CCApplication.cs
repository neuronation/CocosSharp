using System;
using System.Collections.Generic;
using System.Diagnostics;
using Microsoft.Xna.Framework;
using Microsoft.Xna.Framework.Content;
using Microsoft.Xna.Framework.Graphics;
using Microsoft.Xna.Framework.Input;
using Microsoft.Xna.Framework.Input.Touch;

#if ANDROID
using Android.Views;
#endif

#if WINDOWS_PHONE
using MonoGame.Framework.WindowsPhone;
using Microsoft.Phone.Controls;
#endif

namespace CocosSharp
{
    [Flags]
    public enum CCDisplayOrientation
    {
        Default = 0,
        LandscapeLeft = 1,
        LandscapeRight = 2,
        Portrait = 4,
        PortraitDown = 8,
        Unknown = 16
    }

    public static class OrientationExtension
    {
        public static bool IsPortrait(this CCDisplayOrientation orientation)
        {
            orientation = orientation & CCDisplayOrientation.Portrait;
            orientation = orientation & CCDisplayOrientation.PortraitDown;

            return orientation != CCDisplayOrientation.Default;
        }
    }

    public class CCGameTime
    {
        #region Properties

        public bool IsRunningSlowly { get; set; }
        public TimeSpan TotalGameTime { get; set; }
        public TimeSpan ElapsedGameTime { get; set; }

        #endregion Properties


        #region Constructors

        public CCGameTime()
        {
            TotalGameTime = TimeSpan.Zero;
            ElapsedGameTime = TimeSpan.Zero;
            IsRunningSlowly = false;
        }

        public CCGameTime(TimeSpan totalGameTime, TimeSpan elapsedGameTime)
        {
            TotalGameTime = totalGameTime;
            ElapsedGameTime = elapsedGameTime;
            IsRunningSlowly = false;
        }

        public CCGameTime(TimeSpan totalRealTime, TimeSpan elapsedRealTime, bool isRunningSlowly)
        {
            TotalGameTime = totalRealTime;
            ElapsedGameTime = elapsedRealTime;
            IsRunningSlowly = isRunningSlowly;
        }

        #endregion Constructors
    }

    public class CCGame : Game
    {
        public CCGame()
        {
            #if WINDOWS || WINDOWSGL || MACOS
            this.IsMouseVisible = true;
            #endif
        }

        #if OUYA
        protected override void Draw(GameTime gameTime)
        {
            base.Draw(gameTime);
            Director.DrawManager.SpriteBatch.Begin();
            float y = 15;
            for (int i = 0; i < 4; ++i)
            {
                GamePadState gs = GamePad.GetState((PlayerIndex)i, GamePadDeadZone.Circular);
                string textToDraw = string.Format(
                "Pad: {0} Connected: {1} LS: ({2:F2}, {3:F2}) RS: ({4:F2}, {5:F2}) LT: {6:F2} RT: {7:F2}",
                i, gs.IsConnected,
                gs.ThumbSticks.Left.X, gs.ThumbSticks.Left.Y,
                gs.ThumbSticks.Right.X, gs.ThumbSticks.Right.Y,
                gs.Triggers.Left, gs.Triggers.Right);

                Director.DrawManager.SpriteBatch.DrawString(CCSpriteFontCache.SharedInstance["arial-20"], textToDraw, new Vector2(16, y), Color.White);
                y += 25;
            }
            Director.DrawManager.SpriteBatch.End();
        }
        #endif

        protected override void Update(GameTime gameTime)
        {
            base.Update(gameTime);

            // Allows the game to exit
#if (WINDOWS && !WINRT) || WINDOWSGL || WINDOWSDX || MACOS
            if (GamePad.GetState(PlayerIndex.One).Buttons.Back == ButtonState.Pressed)
                Exit();
#endif
        }
    }

    public class CCApplicationDelegate
    {
        public virtual void ApplicationDidFinishLaunching(CCApplication application) {}

        // Called when the game enters the background. This happens when the 'windows' button is pressed
        // on a WP phone. On Android, it happens when the device is ide or the power button is pressed.
        public virtual void ApplicationDidEnterBackground(CCApplication application) {}

        // Called when the game returns to the foreground, such as when the game is launched after
        // being paused.
        public virtual void ApplicationWillEnterForeground(CCApplication application) {}

    }

    public class CCApplication : DrawableGameComponent
    {
        static CCApplication instance;

        readonly List<CCTouch> endedTouches = new List<CCTouch>();
        readonly Dictionary<int, LinkedListNode<CCTouch>> touchMap = new Dictionary<int, LinkedListNode<CCTouch>>();
        readonly LinkedList<CCTouch> touches = new LinkedList<CCTouch>();
        readonly List<CCTouch> movedTouches = new List<CCTouch>();
        readonly List<CCTouch> newTouches = new List<CCTouch>();

        internal GameTime XnaGameTime;

        bool paused;
        bool initialized;
        bool isNextDeltaTimeZero;
        float deltaTime;

        #if WINDOWS || WINDOWSGL || MACOS || WINDOWSGL
        int lastMouseId;
        MouseState lastMouseState;
        MouseState prevMouseState;
        #endif

        MouseState priorMouseState;
        KeyboardState priorKeyboardState;

        Dictionary<PlayerIndex, GamePadState> priorGamePadState;
        CCEventGamePadConnection gamePadConnection;
        CCEventGamePadButton gamePadButton;
        CCEventGamePadDPad gamePadDPad;
        CCEventGamePadStick gamePadStick;
        CCEventGamePadTrigger gamePadTrigger;

        CCParticleSystemCache particleSystemCache;
        CCAnimationCache animationCache;
        CCSpriteFrameCache spriteFrameCache;
        CCTextureCache textureCache;

        GraphicsDeviceManager xnaDeviceManager;
        CCGame xnaGame;
        CCGameTime GameTime;

        CCWindow mainWindow;
        List<CCWindow> gameWindows;


        #region Properties

        // Static properties
        public static CCApplication SharedApplication 
        { 
            get 
            { 
                if (instance == null) 
                {
#if WINDOWS_PHONE || NETFX_CORE
                    Debug.Assert(instance != null,"Use Create to instantiate a class of CCApplication first.");
#else
                    instance = new CCApplication (new CCGame(), false, new CCSize(960, 640));
#endif
                }

                return instance;
            }
        }

#if NETFX_CORE

        public static void Create(CCApplicationDelegate appDelegate)
        {
            if (instance == null)
            {
                Action<CCGame, Windows.ApplicationModel.Activation.IActivatedEventArgs> initAction =
                   delegate(CCGame game, Windows.ApplicationModel.Activation.IActivatedEventArgs args)
                   {

                       instance = new CCApplication(game);
                       instance.ApplicationDelegate = appDelegate;
                   };
                var factory = new MonoGame.Framework.GameFrameworkViewSource<CCGame>(initAction);
                Windows.ApplicationModel.Core.CoreApplication.Run(factory);
            }

        }

#endif

#if WINDOWS_PHONE

        public static CCApplication Create(string launchParameters, PhoneApplicationPage page)
        {
            if (instance == null)
            {
                var game = XamlGame<CCGame>.Create(launchParameters, page);
                instance = new CCApplication(game);
            }

            return instance;

        }

#endif
        // Instance properties
        public bool HandleMediaStateAutomatically { get; set; }
        public CCDisplayOrientation CurrentOrientation { get; private set; }
        public CCApplicationDelegate ApplicationDelegate { get; set; }
        public CCActionManager ActionManager { get; private set; }
        public CCScheduler Scheduler { get; private set; }

        public bool Paused
        {
            get { return paused; }
        }

<<<<<<< HEAD
=======
        public bool AllowUserResizing
        {
            get { return Game.Window.AllowUserResizing; }
            set { Game.Window.AllowUserResizing = value; }
        }

        public bool IsFullScreen 
        { 
            get 
            {
                var service = Game.Services.GetService (typeof(IGraphicsDeviceService));
                var manager = service as GraphicsDeviceManager;

                Debug.Assert (manager != null, "CCApplication: GraphicsManager is not setup");
                if (manager != null)
                    return manager.IsFullScreen;

                return false;
            }
            set
            {
                var service = Game.Services.GetService (typeof(IGraphicsDeviceService));
                var manager = service as GraphicsDeviceManager;

                Debug.Assert (manager != null, "CCApplication: GraphicsManager is not setup");
                if (manager != null)
                {
                    manager.IsFullScreen = value;
                }
            }
        }

        public bool PreferMultiSampling 
        { 
            get 
            {
                var service = Game.Services.GetService (typeof(IGraphicsDeviceService));
                var manager = service as GraphicsDeviceManager;

                Debug.Assert (manager != null, "CCApplication: GraphicsManager is not setup");
                if (manager != null) 
                    return manager.PreferMultiSampling;

                return false;
            }
            set
            {
                var service = Game.Services.GetService (typeof(IGraphicsDeviceService));
                var manager = service as GraphicsDeviceManager;

                Debug.Assert (manager != null, "CCApplication: GraphicsManager is not setup");
                if (manager != null)
                {
                    manager.PreferMultiSampling = value;
                }
            }
        }

        public int PreferredBackBufferWidth 
        { 
            get 
            {
                var service = Game.Services.GetService (typeof(IGraphicsDeviceService));
                var manager = service as GraphicsDeviceManager;

                Debug.Assert (manager != null, "CCApplication: GraphicsManager is not setup");
                if (manager != null) 
                    return manager.PreferredBackBufferWidth;

                return 0;
            }
            set
            {
                var service = Game.Services.GetService (typeof(IGraphicsDeviceService));
                var manager = service as GraphicsDeviceManager;

                Debug.Assert (manager != null, "CCApplication: GraphicsManager is not setup");
                if (manager != null)
                {
                    manager.PreferredBackBufferWidth = value;
                    CCDrawManager.UpdatePresentationParameters();
                    manager.ApplyChanges();
                }

            }
        }

        public int PreferredBackBufferHeight 
        { 
            get 
            {
                var service = Game.Services.GetService (typeof(IGraphicsDeviceService));
                var manager = service as GraphicsDeviceManager;

                Debug.Assert (manager != null, "CCApplication: GraphicsManager is not setup");
                if (manager != null) 
                    return manager.PreferredBackBufferHeight;

                return 0;
            }
            set
            {
                var service = Game.Services.GetService (typeof(IGraphicsDeviceService));
                var manager = service as GraphicsDeviceManager;

                Debug.Assert (manager != null, "CCApplication: GraphicsManager is not setup");
                if (manager != null)
                {
                    manager.PreferredBackBufferHeight = value;
                    CCDrawManager.UpdatePresentationParameters();
                    manager.ApplyChanges();
                }
            }
        }

>>>>>>> 17e88d72
        // The time, which expressed in seconds, between current frame and next
        public virtual double AnimationInterval
        {
            get { return Game.TargetElapsedTime.Milliseconds / 10000000f; }
            set { Game.TargetElapsedTime = TimeSpan.FromTicks((int) (value * 10000000)); }
        }

        public string ContentRootDirectory
        {
            get { return CCContentManager.SharedContentManager.RootDirectory; }
            set { CCContentManager.SharedContentManager.RootDirectory = value; }
        }

        public List<string> ContentSearchPaths
        {
            get { return CCContentManager.SharedContentManager.SearchPaths; }
            set { CCContentManager.SharedContentManager.SearchPaths = value; }
        }

        public List<string> ContentSearchResolutionOrder
        {
            get { return CCContentManager.SharedContentManager.SearchResolutionsOrder; }
            set { CCContentManager.SharedContentManager.SearchResolutionsOrder = value; }
        }

        // Remove once multiple window support added
        public CCWindow MainWindow
        {
            get 
            {
                if (mainWindow == null) 
                {
                    CCSize windowSize 
                        = new CCSize(xnaDeviceManager.PreferredBackBufferWidth, xnaDeviceManager.PreferredBackBufferHeight);
                    mainWindow = AddWindow(windowSize);
                }

                return mainWindow;
            }
        }

        public CCParticleSystemCache ParticleSystemCache 
        { 
            get 
            { 
                if(particleSystemCache == null) 
                    particleSystemCache = new CCParticleSystemCache();

                return particleSystemCache; 
            } 
        }

        public CCAnimationCache AnimationCache
        {
            get
            {
                if (animationCache == null)
                {
                    animationCache = new CCAnimationCache();
                }

                return animationCache;
            }
        }

        public CCSpriteFrameCache SpriteFrameCache
        {
            get
            {
                if (spriteFrameCache == null)
                    spriteFrameCache = new CCSpriteFrameCache();

                return spriteFrameCache;
            }
        }

        public CCTextureCache TextureCache
        {
            get 
            {
                if (textureCache == null)
                {
                    textureCache = new CCTextureCache();
                }
                return textureCache;
            }
        }

		#if ANDROID
		public View AndroidContentView
		{
			get 
			{ 
				View androidView = null;

				if (xnaGame != null)
					androidView = (View)xnaGame.Services.GetService(typeof(View));
				return androidView; 
			}
		}
		#endif


		public ContentManager Content 
        {   get { return(CCContentManager.SharedContentManager); } 
            private set { } 
        }

        internal GraphicsDeviceManager GraphicsDeviceManager
        {
            get { return Game.Services.GetService (typeof(IGraphicsDeviceService)) as GraphicsDeviceManager; }
        }

        #endregion Properties


        #region Constructors

        public CCApplication(CCGame game, bool isFullScreen=true, CCSize mainWindowSizeInPixels=default(CCSize))
            : base(game)
        {
            GameTime = new CCGameTime();
            xnaGame = game;

            Scheduler = new CCScheduler();
            ActionManager = new CCActionManager();
            Scheduler.Schedule(ActionManager, CCSchedulePriority.System, false);

            priorGamePadState = new Dictionary<PlayerIndex, GamePadState>();
            gamePadConnection = new CCEventGamePadConnection ();
            gamePadButton = new CCEventGamePadButton ();
            gamePadDPad = new CCEventGamePadDPad ();
            gamePadStick = new CCEventGamePadStick();
            gamePadTrigger = new CCEventGamePadTrigger();

            IGraphicsDeviceService service = (IGraphicsDeviceService)Game.Services.GetService(typeof(IGraphicsDeviceService));

            if (service == null)
            {
                service = new GraphicsDeviceManager(game);

                // if we still do not have a service after creating the GraphicsDeviceManager
                // we need to stop somewhere and issue a warning.
                if (Game.Services.GetService (typeof(IGraphicsDeviceService)) == null) 
                {
                    Game.Services.AddService(typeof(IGraphicsDeviceService), service);
                }
            }

            xnaDeviceManager = (GraphicsDeviceManager)service;

            Content = game.Content;
            HandleMediaStateAutomatically = true;

            game.IsFixedTimeStep = true;

            TouchPanel.EnabledGestures = GestureType.Tap;

            game.Activated += GameActivated;
            game.Deactivated += GameDeactivated;
            game.Exiting += GameExiting;
            game.Window.OrientationChanged += OrientationChanged;

            game.Components.Add(this);

            gameWindows = new List<CCWindow>();

            InitializeMainWindow(mainWindowSizeInPixels, isFullScreen);
        }

        #endregion Constructors


        #region Game window management

        void InitializeMainWindow(CCSize windowSizeInPixels=default(CCSize), bool isFullscreen=true)
        {
            if (isFullscreen) 
            {
                windowSizeInPixels.Width = GraphicsAdapter.DefaultAdapter.CurrentDisplayMode.Width;
                windowSizeInPixels.Height = GraphicsAdapter.DefaultAdapter.CurrentDisplayMode.Height;
            }

            xnaDeviceManager.IsFullScreen = isFullscreen;

            if(CCDrawManager.SharedDrawManager == null) 
            {
                CCDrawManager.SharedDrawManager = new CCDrawManager(xnaDeviceManager, windowSizeInPixels);
            }

        }

        #if !(IOS || ANDROID || WINDOWS_PHONE)
        #endif

        // Make public once multiple window support added
        CCWindow AddWindow(CCSize screenSizeInPixels)
        {
            CCWindow window = new CCWindow(screenSizeInPixels, xnaGame.Window, xnaDeviceManager);

            gameWindows.Add(window);

            return window;
        }

        void RemoveWindow(CCWindow window)
        {
            // TBA once multiple window support added
        }

        #endregion Game window management


        #region Cleaning up

        public void PurgeParticleSystemCache()
        {
            if(particleSystemCache != null) 
            {
                particleSystemCache.Dispose();
                particleSystemCache = null;
            }
        }

        public void PurgeAnimationCached()
        {
            animationCache = null;
        }

        public void PurgeSpriteFrameCache()
        {
            spriteFrameCache = null;
        }

        public void PurgeTextureCache()
        {
            if(textureCache != null) 
            {
                textureCache.Dispose();
                textureCache = null;
            }
        }

        public void PurgeAllCachedData()
        {
            PurgeParticleSystemCache();
            PurgeAnimationCached();
            PurgeSpriteFrameCache();
            PurgeTextureCache();

            CCLabelBMFont.PurgeCachedData();
        }

        #endregion Cleaning up


        #region Game state

        public void StartGame()
        {
            if (xnaGame != null) 
            {
                #if !NETFX_CORE
                xnaGame.Run();
                #endif
            }

        }

        public void ExitGame()
        {
            foreach (CCWindow window in gameWindows) 
            {
                window.EndAllSceneDirectors();
            }
#if (WINDOWS && !WINRT) || WINDOWSGL || WINDOWSDX || MACOS
            xnaGame.Exit();
#endif
        }

        public void PauseGame()
        {
            paused = true;
        }

        public void ResumeGame()
        {
            if (!paused)
            {
                return;
            }

            paused = false;
            deltaTime = 0;
        }

        #endregion Game state



        // Implement for initialize OpenGL instance, set source path, etc...
        public virtual bool InitInstance()
        {
            return true;
        }

        void OrientationChanged(object sender, EventArgs e)
        {
            CurrentOrientation = (CCDisplayOrientation)Game.Window.CurrentOrientation;
        }

        void GameActivated(object sender, EventArgs e)
        {
            // Clear out the prior gamepad state because we don't want it anymore.
            priorGamePadState.Clear();
            #if !IOS
            if(HandleMediaStateAutomatically)
            {
                CocosDenshion.CCSimpleAudioEngine.SharedEngine.SaveMediaState();
            }
            #endif

            if(ApplicationDelegate != null)
                ApplicationDelegate.ApplicationWillEnterForeground(this);
        }

        void GameDeactivated(object sender, EventArgs e)
        {
            if(ApplicationDelegate != null)
                ApplicationDelegate.ApplicationDidEnterBackground(this);

            #if !IOS
            if(HandleMediaStateAutomatically)
            {
                CocosDenshion.CCSimpleAudioEngine.SharedEngine.RestoreMediaState();
            }
            #endif
        }

        void GameExiting(object sender, EventArgs e)
        {
            foreach (CCWindow window in gameWindows) 
            {
                window.EndAllSceneDirectors();
            }
        }

        public void ClearTouches()
        {
            touches.Clear();
            touchMap.Clear();
        }

        protected override void LoadContent()
        {
            if (!initialized)
            {
                CCContentManager.Initialize(Game.Content.ServiceProvider, Game.Content.RootDirectory);

                base.LoadContent();

                if (ApplicationDelegate != null)
                    ApplicationDelegate.ApplicationDidFinishLaunching(this);

                initialized = true;
            }
            else
            {
                base.LoadContent();
            }
        }

        public override void Initialize()
        {
            InitInstance();

            base.Initialize();
        }

        public override void Update(GameTime gameTime)
        {
            XnaGameTime = gameTime;

            GameTime.ElapsedGameTime = gameTime.ElapsedGameTime;
            GameTime.IsRunningSlowly = gameTime.IsRunningSlowly;
            GameTime.TotalGameTime = gameTime.TotalGameTime;

            #if !NETFX_CORE
            foreach(CCWindow window in gameWindows)
            {
                if (window.Accelerometer != null 
                    && window.Accelerometer.Enabled
                    && window.EventDispatcher.IsEventListenersFor(CCEventListenerAccelerometer.LISTENER_ID))
                {
                    window.Accelerometer.Update();
                }
            }

            #endif


            foreach(CCWindow window in gameWindows) 
            {
                ProcessTouch(window);

                if(window.GamePadEnabled) 
                {
                    ProcessGamePad(window);
                }

                ProcessKeyboard(window);
                ProcessMouse(window);

                if(!paused)
                {
                    if (isNextDeltaTimeZero)
                    {
                        deltaTime = 0;
                        isNextDeltaTimeZero = false;
                    }
                    else
                    {
                        deltaTime = (float)gameTime.ElapsedGameTime.TotalSeconds;
                    }

                    Scheduler.Update(deltaTime);

                    window.Update(deltaTime);
                }
            }

            base.Update(gameTime);
        }

        public override void Draw(GameTime gameTime)
        {
            XnaGameTime = gameTime;

            GameTime.ElapsedGameTime = gameTime.ElapsedGameTime;
            GameTime.IsRunningSlowly = gameTime.IsRunningSlowly;
            GameTime.TotalGameTime = gameTime.TotalGameTime;

            foreach (CCWindow window in gameWindows) 
            {
                window.DrawManager.BeginDraw();

                window.MainLoop(GameTime);

                window.DrawManager.EndDraw();
            }

            base.Draw(gameTime);
        }

        public void ToggleFullScreen()
        {
            var service = Game.Services.GetService (typeof(IGraphicsDeviceService));
            var manager = service as GraphicsDeviceManager;

            Debug.Assert (manager != null, "CCApplication: GraphicsManager is not setup");
            if (manager != null)
            {
                manager.ToggleFullScreen ();
            }
        }

        internal virtual void HandleGesture(GestureSample gesture)
        {
            //TODO: Create CCGesture and convert the coordinates into the local coordinates.
        }


        #region GamePad Support

        void ProcessGamePad (CCWindow window, GamePadState gps, PlayerIndex player)
        {
            var dispatcher = window.EventDispatcher;

            var lastState = new GamePadState ();

            if (!priorGamePadState.ContainsKey (player) && gps.IsConnected) 
            {
                gamePadConnection.IsConnected = true;
                gamePadConnection.Player = (CCPlayerIndex)player;
                dispatcher.DispatchEvent(gamePadConnection);

            }

            if (priorGamePadState.ContainsKey (player)) 
            {
                lastState = priorGamePadState [player];
                // Notify listeners when the gamepad is connected/disconnected.
                if ((lastState.IsConnected != gps.IsConnected)) 
                {
                    gamePadConnection.IsConnected = false;
                    gamePadConnection.Player = (CCPlayerIndex)player;
                    dispatcher.DispatchEvent(gamePadConnection);

                }
                // TODO: Check button pressed/released status for button tap events.
            }

            if (gps.IsConnected) 
            {
                var caps = GamePad.GetCapabilities (player);

                if (caps.HasBackButton || 
                    caps.HasStartButton ||
                    caps.HasBigButton ||
                    caps.HasAButton ||
                    caps.HasBButton ||
                    caps.HasXButton ||
                    caps.HasYButton ||
                    caps.HasLeftShoulderButton ||
                    caps.HasRightShoulderButton) 
                {
                    var back = CCGamePadButtonStatus.NotApplicable;
                    var start = CCGamePadButtonStatus.NotApplicable;
                    var system = CCGamePadButtonStatus.NotApplicable;
                    var a = CCGamePadButtonStatus.NotApplicable;
                    var b = CCGamePadButtonStatus.NotApplicable;
                    var x = CCGamePadButtonStatus.NotApplicable;
                    var y = CCGamePadButtonStatus.NotApplicable;
                    var leftShoulder = CCGamePadButtonStatus.NotApplicable;
                    var rightShoulder = CCGamePadButtonStatus.NotApplicable;

                    if (caps.HasBackButton) {
                        back = (gps.Buttons.Back == ButtonState.Pressed ? CCGamePadButtonStatus.Pressed : CCGamePadButtonStatus.Released);
                    }
                    if (caps.HasStartButton) {
                        start = (gps.Buttons.Start == ButtonState.Pressed ? CCGamePadButtonStatus.Pressed : CCGamePadButtonStatus.Released);
                    }
                    if (caps.HasBigButton) {
                        system = (gps.Buttons.BigButton == ButtonState.Pressed ? CCGamePadButtonStatus.Pressed : CCGamePadButtonStatus.Released);
                    }
                    if (caps.HasAButton) {
                        a = (gps.Buttons.A == ButtonState.Pressed ? CCGamePadButtonStatus.Pressed : CCGamePadButtonStatus.Released);
                    }
                    if (caps.HasBButton) {
                        b = (gps.Buttons.B == ButtonState.Pressed ? CCGamePadButtonStatus.Pressed : CCGamePadButtonStatus.Released);
                    }
                    if (caps.HasXButton) {
                        x = (gps.Buttons.X == ButtonState.Pressed ? CCGamePadButtonStatus.Pressed : CCGamePadButtonStatus.Released);
                    }
                    if (caps.HasYButton) {
                        y = (gps.Buttons.Y == ButtonState.Pressed ? CCGamePadButtonStatus.Pressed : CCGamePadButtonStatus.Released);
                    }
                    if (caps.HasLeftShoulderButton) {
                        leftShoulder = (gps.Buttons.LeftShoulder == ButtonState.Pressed ? CCGamePadButtonStatus.Pressed : CCGamePadButtonStatus.Released);
                    }
                    if (caps.HasRightShoulderButton) {
                        rightShoulder = (gps.Buttons.RightShoulder == ButtonState.Pressed ? CCGamePadButtonStatus.Pressed : CCGamePadButtonStatus.Released);
                    }

                    gamePadButton.Back = back;
                    gamePadButton.Start = start;
                    gamePadButton.System = system;
                    gamePadButton.A = a;
                    gamePadButton.B = b;
                    gamePadButton.X = x;
                    gamePadButton.Y = y;
                    gamePadButton.LeftShoulder = leftShoulder;
                    gamePadButton.RightShoulder = rightShoulder;
                    gamePadButton.Player = (CCPlayerIndex)player;

                    dispatcher.DispatchEvent (gamePadButton);
                }


                // Process the game sticks
                if ((caps.HasLeftXThumbStick || 
                    caps.HasLeftYThumbStick || 
                    caps.HasRightXThumbStick || 
                    caps.HasRightYThumbStick || 
                    caps.HasLeftStickButton || 
                    caps.HasRightStickButton)) 
                {
                    CCPoint vecLeft;
                    if (caps.HasLeftXThumbStick || caps.HasLeftYThumbStick) {
                        vecLeft = new CCPoint (gps.ThumbSticks.Left);
                        vecLeft.Normalize ();
                    } else {
                        vecLeft = CCPoint.Zero;
                    }
                    CCPoint vecRight;
                    if (caps.HasRightXThumbStick || caps.HasRightYThumbStick) {
                        vecRight = new CCPoint (gps.ThumbSticks.Right);
                        vecRight.Normalize ();
                    } else {
                        vecRight = CCPoint.Zero;
                    }
                    var left = new CCGameStickStatus ();
                    left.Direction = vecLeft;
                    left.Magnitude = ((caps.HasLeftXThumbStick || caps.HasLeftYThumbStick) ? gps.ThumbSticks.Left.Length () : 0f);
                    left.IsDown = ((caps.HasLeftStickButton) ? gps.IsButtonDown (Buttons.LeftStick) : false);
                    var right = new CCGameStickStatus ();
                    right.Direction = vecRight;
                    right.Magnitude = ((caps.HasRightXThumbStick || caps.HasRightYThumbStick) ? gps.ThumbSticks.Right.Length () : 0f);
                    right.IsDown = ((caps.HasLeftStickButton) ? gps.IsButtonDown (Buttons.RightStick) : false);

                    gamePadStick.Left = left;
                    gamePadStick.Right = right;
                    gamePadStick.Player = (CCPlayerIndex)player;

                    dispatcher.DispatchEvent (gamePadStick);

                }
                // Process the game triggers
                if (caps.HasLeftTrigger || caps.HasRightTrigger) 
                {
                    //GamePadTriggerUpdate (caps.HasLeftTrigger ? gps.Triggers.Left : 0f, caps.HasRightTrigger ? gps.Triggers.Right : 0f, player);
                    gamePadTrigger.Left = caps.HasLeftTrigger ? gps.Triggers.Left : 0f;
                    gamePadTrigger.Right = caps.HasRightTrigger ? gps.Triggers.Right : 0f;
                    gamePadTrigger.Player = (CCPlayerIndex)player;

                    dispatcher.DispatchEvent (gamePadTrigger);
                }

                // Process the D-Pad
                if (caps.HasDPadDownButton ||
                    caps.HasDPadUpButton ||
                    caps.HasDPadLeftButton ||
                    caps.HasDPadRightButton) 
                {

                    var leftButton = CCGamePadButtonStatus.NotApplicable;
                    var rightButton = CCGamePadButtonStatus.NotApplicable;
                    var upButton = CCGamePadButtonStatus.NotApplicable;
                    var downButton = CCGamePadButtonStatus.NotApplicable;

                    if (caps.HasDPadDownButton) {
                        downButton = (gps.DPad.Down == ButtonState.Pressed ? CCGamePadButtonStatus.Pressed : CCGamePadButtonStatus.Released);
                    }
                    if (caps.HasDPadUpButton) {
                        upButton = (gps.DPad.Up == ButtonState.Pressed ? CCGamePadButtonStatus.Pressed : CCGamePadButtonStatus.Released);
                    }
                    if (caps.HasDPadLeftButton) {
                        leftButton = (gps.DPad.Left == ButtonState.Pressed ? CCGamePadButtonStatus.Pressed : CCGamePadButtonStatus.Released);
                    }
                    if (caps.HasDPadRightButton) {
                        rightButton = (gps.DPad.Right == ButtonState.Pressed ? CCGamePadButtonStatus.Pressed : CCGamePadButtonStatus.Released);
                    }

                    gamePadDPad.Down = downButton;
                    gamePadDPad.Up = upButton;
                    gamePadDPad.Left = leftButton;
                    gamePadDPad.Right = rightButton;

                    gamePadDPad.Player = (CCPlayerIndex)player;

                    dispatcher.DispatchEvent (gamePadDPad);
                }
            }
            priorGamePadState [player] = gps;
        }

        void ProcessGamePad(CCWindow window)
        {

            if (window.GamePadEnabled &&
                window.EventDispatcher.IsEventListenersFor (CCEventListenerGamePad.LISTENER_ID)) 
            {

                // On Android, the gamepad is always connected.
                GamePadState gps1 = GamePad.GetState (PlayerIndex.One);
                GamePadState gps2 = GamePad.GetState (PlayerIndex.Two);
                GamePadState gps3 = GamePad.GetState (PlayerIndex.Three);
                GamePadState gps4 = GamePad.GetState (PlayerIndex.Four);
                ProcessGamePad (window, gps1, PlayerIndex.One);
                ProcessGamePad (window, gps2, PlayerIndex.Two);
                ProcessGamePad (window, gps3, PlayerIndex.Three);
                ProcessGamePad (window, gps4, PlayerIndex.Four);
            }
        }

        #endregion Gamepad support


        #region Keyboard support

        void ProcessKeyboard(CCWindow window)
        {
            // Read the current keyboard state
            KeyboardState currentKeyboardState = Keyboard.GetState();

            var dispatcher = window.EventDispatcher;

            if (currentKeyboardState == priorKeyboardState || !dispatcher.IsEventListenersFor(CCEventListenerKeyboard.LISTENER_ID) )
            {
                priorKeyboardState = currentKeyboardState;
                return;
            }


            var keyboardEvent = new CCEventKeyboard (CCKeyboardEventType.KEYBOARD_PRESS);
            var keyboardState = new CCKeyboardState () { KeyboardState = currentKeyboardState };

            keyboardEvent.KeyboardState = keyboardState;

            // Check for pressed/released keys.
            // Loop for each possible pressed key (those that are pressed this update)
            Keys[] keys = currentKeyboardState.GetPressedKeys();

            for (int k = 0; k < keys.Length; k++) {
                // Was this key up during the last update?
                if (priorKeyboardState.IsKeyUp (keys [k])) {

                    // Yes, so this key has been pressed
                    //CCLog.Log("Pressed: " + keys[i].ToString());
                    keyboardEvent.Keys = (CCKeys)keys [k];
                    dispatcher.DispatchEvent (keyboardEvent);
                }
            }

            // Loop for each possible released key (those that were pressed last update)
            keys = priorKeyboardState.GetPressedKeys ();
            keyboardEvent.KeyboardEventType = CCKeyboardEventType.KEYBOARD_RELEASE;
            for (int k = 0; k < keys.Length; k++) {
                // Is this key now up?
                if (currentKeyboardState.IsKeyUp (keys [k])) {
                    // Yes, so this key has been released
                    //CCLog.Log("Released: " + keys[i].ToString());
                    keyboardEvent.Keys = (CCKeys)keys [k];
                    dispatcher.DispatchEvent (keyboardEvent);

                }
            }

            // Store the state for the next loop
            priorKeyboardState = currentKeyboardState;

        }

        #endregion Keyboard support


        #region Mouse support

        void ProcessMouse(CCWindow window)
        {
            // Read the current Mouse state
            MouseState currentMouseState = Mouse.GetState();

            var dispatcher = window.EventDispatcher;

            if (currentMouseState == priorMouseState || !dispatcher.IsEventListenersFor(CCEventListenerMouse.LISTENER_ID) )
            {
                priorMouseState = currentMouseState;
                return;
            }


            CCPoint pos = new CCPoint(priorMouseState.X, priorMouseState.Y);

            var mouseEvent = new CCEventMouse (CCMouseEventType.MOUSE_MOVE);
            mouseEvent.CursorX = pos.X;
            mouseEvent.CursorY = pos.Y;

            dispatcher.DispatchEvent (mouseEvent);

            CCMouseButton mouseButton = CCMouseButton.None;
            if (priorMouseState.LeftButton == ButtonState.Released && currentMouseState.LeftButton == ButtonState.Pressed) 
            {
                mouseButton |= CCMouseButton.LeftButton;
            }
            if (priorMouseState.RightButton == ButtonState.Released && currentMouseState.RightButton == ButtonState.Pressed) 
            {
                mouseButton |= CCMouseButton.RightButton;
            }
            if (priorMouseState.MiddleButton == ButtonState.Released && currentMouseState.MiddleButton == ButtonState.Pressed) 
            {
                mouseButton |= CCMouseButton.MiddleButton;
            }
            if (priorMouseState.XButton1 == ButtonState.Released && currentMouseState.XButton1 == ButtonState.Pressed) 
            {
                mouseButton |= CCMouseButton.ExtraButton1;
            }
            if (priorMouseState.XButton2 == ButtonState.Released && currentMouseState.XButton2 == ButtonState.Pressed) 
            {
                mouseButton |= CCMouseButton.ExtraButton1;
            }

            if (mouseButton > 0) 
            {
                mouseEvent.MouseEventType = CCMouseEventType.MOUSE_DOWN;
                mouseEvent.MouseButton = mouseButton;
                dispatcher.DispatchEvent (mouseEvent);
            }

            mouseButton = CCMouseButton.None;
            if (priorMouseState.LeftButton == ButtonState.Pressed && currentMouseState.LeftButton == ButtonState.Released) 
            {
                mouseButton |= CCMouseButton.LeftButton;
            }
            if (priorMouseState.RightButton == ButtonState.Pressed && currentMouseState.RightButton == ButtonState.Released) 
            {
                mouseButton |= CCMouseButton.RightButton;
            }
            if (priorMouseState.MiddleButton == ButtonState.Pressed && currentMouseState.MiddleButton == ButtonState.Released) 
            {
                mouseButton |= CCMouseButton.MiddleButton;
            }
            if (priorMouseState.XButton1 == ButtonState.Pressed && currentMouseState.XButton1 == ButtonState.Released) 
            {
                mouseButton |= CCMouseButton.ExtraButton1;
            }
            if (priorMouseState.XButton2 == ButtonState.Pressed && currentMouseState.XButton2 == ButtonState.Released) 
            {
                mouseButton |= CCMouseButton.ExtraButton1;
            }
            if (mouseButton > 0) 
            {
                mouseEvent.MouseEventType = CCMouseEventType.MOUSE_UP;
                mouseEvent.MouseButton = mouseButton;
                dispatcher.DispatchEvent (mouseEvent);
            }

            if (priorMouseState.ScrollWheelValue != currentMouseState.ScrollWheelValue) {
                var delta = priorMouseState.ScrollWheelValue - currentMouseState.ScrollWheelValue;
                if (delta != 0) {
                    mouseEvent.MouseEventType = CCMouseEventType.MOUSE_SCROLL;
                    mouseEvent.ScrollX = 0;
                    mouseEvent.ScrollY = delta;
                    dispatcher.DispatchEvent (mouseEvent);
                    //Console.WriteLine ("mouse scroll: " + mouseEvent.ScrollY);
                }
            }
            // Store the state for the next loop
            priorMouseState = currentMouseState;

        }

        #endregion Mouse support


        CCPoint TransformPoint(float x, float y) 
        {
            CCPoint newPoint;
            newPoint.X = x * TouchPanel.DisplayWidth / Game.Window.ClientBounds.Width;
            newPoint.Y = y * TouchPanel.DisplayHeight / Game.Window.ClientBounds.Height;
            return newPoint;
        }

        void ProcessTouch(CCWindow window)
        {
            if (window.EventDispatcher.IsEventListenersFor(CCEventListenerTouchOneByOne.LISTENER_ID)
                || window.EventDispatcher.IsEventListenersFor(CCEventListenerTouchAllAtOnce.LISTENER_ID))
            {
                newTouches.Clear();
                movedTouches.Clear();
                endedTouches.Clear();

                CCPoint pos = new CCPoint(lastMouseState.X, lastMouseState.Y);

                // TODO: allow configuration to treat the game pad as a touch device.

                #if WINDOWS || WINDOWSGL || MACOS
                prevMouseState = lastMouseState;
                lastMouseState = Mouse.GetState();

                if (prevMouseState.LeftButton == ButtonState.Released && lastMouseState.LeftButton == ButtonState.Pressed)
                {
                    lastMouseId++;
                    touches.AddLast(new CCTouch(lastMouseId, pos.X, pos.Y));
                    touchMap.Add(lastMouseId, touches.Last);
                    newTouches.Add(touches.Last.Value);
                }
                else if (prevMouseState.LeftButton == ButtonState.Pressed && lastMouseState.LeftButton == ButtonState.Pressed)
                {
                    if (touchMap.ContainsKey(lastMouseId))
                    {
                        if (prevMouseState.X != lastMouseState.X || prevMouseState.Y != lastMouseState.Y)
                        {
                            movedTouches.Add(touchMap[lastMouseId].Value);
                            touchMap[lastMouseId].Value.SetTouchInfo(lastMouseId, pos.X, pos.Y);
                        }
                    }
                }
                else if (prevMouseState.LeftButton == ButtonState.Pressed && lastMouseState.LeftButton == ButtonState.Released)
                {
                    if (touchMap.ContainsKey(lastMouseId))
                    {
                        endedTouches.Add(touchMap[lastMouseId].Value);
                        touches.Remove(touchMap[lastMouseId]);
                        touchMap.Remove(lastMouseId);
                    }
                }
                #endif

                TouchCollection touchCollection = TouchPanel.GetState();

                foreach (TouchLocation touch in touchCollection)
                {
                    switch (touch.State)
                    {
                        case TouchLocationState.Pressed:
                            if (touchMap.ContainsKey(touch.Id))
                            {
                                break;
                            }

                            pos = new CCPoint(touch.Position.X, touch.Position.Y);

                            touches.AddLast(new CCTouch(touch.Id, pos.X, pos.Y));
                            touchMap.Add(touch.Id, touches.Last);
                            newTouches.Add(touches.Last.Value);

                            break;

                        case TouchLocationState.Moved:
                            LinkedListNode<CCTouch> existingTouch;
                            if (touchMap.TryGetValue(touch.Id, out existingTouch))
                            {
<<<<<<< HEAD
                                pos = new CCPoint(touch.Position.X, touch.Position.Y);
                                var delta = existingTouch.Value.LocationOnScreen - pos;
                                if (delta.LengthSQ > 1.0f)
=======
                                pos = CCDrawManager.ScreenToWorld(touch.Position.X, touch.Position.Y);
                                var delta = existingTouch.Value.LocationInView - pos;
                                if (delta.LengthSquared > 1.0f)
>>>>>>> 17e88d72
                                {
                                    movedTouches.Add(existingTouch.Value);
                                    existingTouch.Value.SetTouchInfo(touch.Id, pos.X, pos.Y);
                                }
                            }
                            break;

                        case TouchLocationState.Released:
                            if (touchMap.TryGetValue(touch.Id, out existingTouch))
                            {
                                endedTouches.Add(existingTouch.Value);
                                touches.Remove(existingTouch);
                                touchMap.Remove(touch.Id);
                            }
                            break;

                        default:
                            throw new ArgumentOutOfRangeException();
                    }
                }
                var touchEvent = new CCEventTouch(CCEventCode.BEGAN);

                if (newTouches.Count > 0)
                {
                    touchEvent.Touches = newTouches;
                    //m_pDelegate.TouchesBegan(newTouches);
                    window.EventDispatcher.DispatchEvent(touchEvent);
                }

                if (movedTouches.Count > 0)
                {
                    touchEvent.EventCode = CCEventCode.MOVED;
                    touchEvent.Touches = movedTouches;
                    window.EventDispatcher.DispatchEvent(touchEvent);
                }

                if (endedTouches.Count > 0)
                {
                    touchEvent.EventCode = CCEventCode.ENDED;
                    touchEvent.Touches = endedTouches;
                    window.EventDispatcher.DispatchEvent(touchEvent);
                }
            }
        }

        CCTouch GetTouchBasedOnId(int nID)
        {
            if (touchMap.ContainsKey(nID))
            {
                LinkedListNode<CCTouch> curTouch = touchMap[nID];
                //If ID's match...
                if (curTouch.Value.Id == nID)
                {
                    //return the corresponding touch
                    return curTouch.Value;
                }
            }
            //If we reached here, we found no touches
            //matching the specified id.
            return null;
        }
    }
}<|MERGE_RESOLUTION|>--- conflicted
+++ resolved
@@ -249,40 +249,6 @@
             get { return paused; }
         }
 
-<<<<<<< HEAD
-=======
-        public bool AllowUserResizing
-        {
-            get { return Game.Window.AllowUserResizing; }
-            set { Game.Window.AllowUserResizing = value; }
-        }
-
-        public bool IsFullScreen 
-        { 
-            get 
-            {
-                var service = Game.Services.GetService (typeof(IGraphicsDeviceService));
-                var manager = service as GraphicsDeviceManager;
-
-                Debug.Assert (manager != null, "CCApplication: GraphicsManager is not setup");
-                if (manager != null)
-                    return manager.IsFullScreen;
-
-                return false;
-            }
-            set
-            {
-                var service = Game.Services.GetService (typeof(IGraphicsDeviceService));
-                var manager = service as GraphicsDeviceManager;
-
-                Debug.Assert (manager != null, "CCApplication: GraphicsManager is not setup");
-                if (manager != null)
-                {
-                    manager.IsFullScreen = value;
-                }
-            }
-        }
-
         public bool PreferMultiSampling 
         { 
             get 
@@ -309,64 +275,6 @@
             }
         }
 
-        public int PreferredBackBufferWidth 
-        { 
-            get 
-            {
-                var service = Game.Services.GetService (typeof(IGraphicsDeviceService));
-                var manager = service as GraphicsDeviceManager;
-
-                Debug.Assert (manager != null, "CCApplication: GraphicsManager is not setup");
-                if (manager != null) 
-                    return manager.PreferredBackBufferWidth;
-
-                return 0;
-            }
-            set
-            {
-                var service = Game.Services.GetService (typeof(IGraphicsDeviceService));
-                var manager = service as GraphicsDeviceManager;
-
-                Debug.Assert (manager != null, "CCApplication: GraphicsManager is not setup");
-                if (manager != null)
-                {
-                    manager.PreferredBackBufferWidth = value;
-                    CCDrawManager.UpdatePresentationParameters();
-                    manager.ApplyChanges();
-                }
-
-            }
-        }
-
-        public int PreferredBackBufferHeight 
-        { 
-            get 
-            {
-                var service = Game.Services.GetService (typeof(IGraphicsDeviceService));
-                var manager = service as GraphicsDeviceManager;
-
-                Debug.Assert (manager != null, "CCApplication: GraphicsManager is not setup");
-                if (manager != null) 
-                    return manager.PreferredBackBufferHeight;
-
-                return 0;
-            }
-            set
-            {
-                var service = Game.Services.GetService (typeof(IGraphicsDeviceService));
-                var manager = service as GraphicsDeviceManager;
-
-                Debug.Assert (manager != null, "CCApplication: GraphicsManager is not setup");
-                if (manager != null)
-                {
-                    manager.PreferredBackBufferHeight = value;
-                    CCDrawManager.UpdatePresentationParameters();
-                    manager.ApplyChanges();
-                }
-            }
-        }
-
->>>>>>> 17e88d72
         // The time, which expressed in seconds, between current frame and next
         public virtual double AnimationInterval
         {
@@ -1280,15 +1188,9 @@
                             LinkedListNode<CCTouch> existingTouch;
                             if (touchMap.TryGetValue(touch.Id, out existingTouch))
                             {
-<<<<<<< HEAD
                                 pos = new CCPoint(touch.Position.X, touch.Position.Y);
                                 var delta = existingTouch.Value.LocationOnScreen - pos;
-                                if (delta.LengthSQ > 1.0f)
-=======
-                                pos = CCDrawManager.ScreenToWorld(touch.Position.X, touch.Position.Y);
-                                var delta = existingTouch.Value.LocationInView - pos;
                                 if (delta.LengthSquared > 1.0f)
->>>>>>> 17e88d72
                                 {
                                     movedTouches.Add(existingTouch.Value);
                                     existingTouch.Value.SetTouchInfo(touch.Id, pos.X, pos.Y);
