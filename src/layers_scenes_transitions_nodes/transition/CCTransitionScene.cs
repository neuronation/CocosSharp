
using System.Diagnostics;

namespace CocosSharp
{
    public class CCTransitionScene : CCScene
    {
        #region Properties

        protected bool IsInSceneOnTop { get; set; }
        protected bool IsSendCleanupToScene { get; set; }
        protected float Duration { get; set; }
        protected CCScene InScene { get; private set; }
        protected CCScene OutScene { get; private set; }

        public override bool IsTransition
        {
            get { return true; }
        }

        public override CCScene Scene 
        { 
            get { return InScene; }
            internal set 
            {
<<<<<<< HEAD
                // Scene is dependent on InScene
=======
				// Director is dependent on InScene
				if (InScene != null && InScene.ContentSize == CCSize.Zero)
					InScene.ContentSize = Director.WindowSizeInPoints;
>>>>>>> 3b7eae0a
            }
        }

        #endregion Properties


        #region Constructors

        public CCTransitionScene (float t, CCScene scene) 
            : base(scene.Window, scene.Camera, scene.Viewport, scene.Director)
        {
            InitCCTransitionScene(t, scene);
        }

        void InitCCTransitionScene(float t, CCScene scene)
        {
            Debug.Assert(scene != null, "Argument scene must be non-nil");

            Duration = t;

            // retain
            InScene = scene;
            OutScene = Director.RunningScene;
            if (OutScene == null)
            {
                // Creating an empty scene.
                OutScene = new CCScene(scene.Window, scene.Camera, scene.Viewport, scene.Director);
            }

            Debug.Assert(InScene != OutScene, "Incoming scene must be different from the outgoing scene");

            SceneOrder();
        }

        #endregion Constructors


        protected override void Draw()
        {
            base.Draw();

            if (IsInSceneOnTop)
            {
                OutScene.Visit();
                InScene.Visit();
            }
            else
            {
                InScene.Visit();
                OutScene.Visit();
            }
        }

        public override void OnEnter()
        {
            base.OnEnter();

            // Disable events while transitioning
            EventDispatcherIsEnabled = false;

            // outScene should not receive the onEnter callback
            // only the onExitTransitionDidStart
            OutScene.OnExitTransitionDidStart();

            InScene.OnEnter();
        }

        public override void OnExit()
        {
            base.OnExit();

            // Enable event after transitioning
            EventDispatcherIsEnabled = true;

            OutScene.OnExit();

            // m_pInScene should not receive the onEnter callback
            // only the onEnterTransitionDidFinish
            InScene.OnEnterTransitionDidFinish();
        }

        public override void Cleanup()
        {
            base.Cleanup();

            if (IsSendCleanupToScene)
                OutScene.Cleanup();
        }

        public virtual void Reset(float t, CCScene scene)
        {
            InitCCTransitionScene(t, scene);
        }

        public void Finish()
        {
            // clean up     
            InScene.Visible = true;
            InScene.Position = CCPoint.Zero;
            InScene.Scale = 1.0f;
            InScene.Rotation = 0.0f;

            OutScene.Visible = false;
            OutScene.Position = CCPoint.Zero;
            OutScene.Scale = 1.0f;
            OutScene.Rotation = 0.0f;

            Schedule(SetNewScene, 0);
        }

        public void HideOutShowIn()
        {
            InScene.Visible = true;
            OutScene.Visible = false;
        }

        protected virtual void SceneOrder()
        {
            IsInSceneOnTop = true;
        }

        private void SetNewScene(float dt)
        {
            Unschedule(SetNewScene);

            // Before replacing, save the "send cleanup to scene"
            IsSendCleanupToScene = Scene.Director.IsSendCleanupToScene;
            Scene.Director.ReplaceScene(InScene);

            // issue #267
            OutScene.Visible = true;
        }
    }
}<|MERGE_RESOLUTION|>--- conflicted
+++ resolved
@@ -23,13 +23,7 @@
             get { return InScene; }
             internal set 
             {
-<<<<<<< HEAD
                 // Scene is dependent on InScene
-=======
-				// Director is dependent on InScene
-				if (InScene != null && InScene.ContentSize == CCSize.Zero)
-					InScene.ContentSize = Director.WindowSizeInPoints;
->>>>>>> 3b7eae0a
             }
         }
 
@@ -65,6 +59,19 @@
         }
 
         #endregion Constructors
+
+
+        #region Scene callbacks
+
+        protected virtual void AddedToNewScene()
+        {
+            base.AddedToNewScene();
+
+            if (InScene != null && InScene.ContentSize == CCSize.Zero)
+                InScene.ContentSize = Scene.VisibleBoundsWorldspace.Size;
+        }
+
+        #endregion Scene callbacks
 
 
         protected override void Draw()
