--- conflicted
+++ resolved
@@ -29,17 +29,10 @@
             CCRect viewportRect = Viewport.ViewportInPixels;
 
             // create the second render texture for outScene
-<<<<<<< HEAD
             CCRenderTexture texture = new CCRenderTexture(bounds.Size, viewportRect.Size);
-            texture.Sprite.AnchorPoint = new CCPoint(0.5f, 0.5f);
+            texture.Sprite.AnchorPoint = CCPoint.AnchorMiddle;
             texture.Position = new CCPoint(bounds.Origin.X + bounds.Size.Width / 2, bounds.Size.Height / 2);
-            texture.AnchorPoint = new CCPoint(0.5f, 0.5f);
-=======
-            CCRenderTexture texture = new CCRenderTexture((int) size.Width, (int) size.Height, Director.ContentScaleFactor);
-            texture.Sprite.AnchorPoint = CCPoint.AnchorMiddle;
-			texture.Position = size.Center;
-			texture.AnchorPoint = CCPoint.AnchorMiddle;
->>>>>>> 3b7eae0a
+            texture.AnchorPoint = CCPoint.AnchorMiddle;
 
             // render outScene to its texturebuffer
             texture.Clear(0, 0, 0, 1);
@@ -116,13 +109,8 @@
             //    Return the radial type that we want to use
             node.ReverseDirection = false;
             node.Percentage = 100;
-<<<<<<< HEAD
-            node.Position = new CCPoint(bounds.Origin.X + bounds.Size.Width / 2, bounds.Size.Height / 2);
-            node.AnchorPoint = new CCPoint(0.5f, 0.5f);
-=======
-			node.Position = size.Center;
-			node.AnchorPoint = CCPoint.AnchorMiddle;
->>>>>>> 3b7eae0a
+            node.Position = new CCPoint(bounds.Origin.X + bounds.Size.Width / 2, bounds.Size.Height / 2);
+            node.AnchorPoint = CCPoint.AnchorMiddle;
 
             return node;
         }
@@ -152,13 +140,8 @@
             //    Return the radial type that we want to use
             node.ReverseDirection = true;
             node.Percentage = 100;
-<<<<<<< HEAD
-            node.Position = new CCPoint(bounds.Origin.X + bounds.Size.Width / 2, bounds.Size.Height / 2);
-            node.AnchorPoint = new CCPoint(0.5f, 0.5f);
-=======
-			node.Position = size.Center;
-			node.AnchorPoint = CCPoint.AnchorMiddle;
->>>>>>> 3b7eae0a
+            node.Position = new CCPoint(bounds.Origin.X + bounds.Size.Width / 2, bounds.Size.Height / 2);
+            node.AnchorPoint = CCPoint.AnchorMiddle;
 
             return node;
         }
@@ -188,13 +171,8 @@
             node.BarChangeRate = new CCPoint(1, 0);
 
             node.Percentage = 100;
-<<<<<<< HEAD
-            node.Position = new CCPoint(bounds.Origin.X + bounds.Size.Width / 2, bounds.Size.Height / 2);
-            node.AnchorPoint = new CCPoint(0.5f, 0.5f);
-=======
-			node.Position = size.Center;
-			node.AnchorPoint = CCPoint.AnchorMiddle;
->>>>>>> 3b7eae0a
+            node.Position = new CCPoint(bounds.Origin.X + bounds.Size.Width / 2, bounds.Size.Height / 2);
+            node.AnchorPoint = CCPoint.AnchorMiddle;
 
             return node;
         }
@@ -222,13 +200,8 @@
             node.BarChangeRate = new CCPoint(0, 1);
 
             node.Percentage = 100;
-<<<<<<< HEAD
-            node.Position = new CCPoint(bounds.Origin.X + bounds.Size.Width / 2, bounds.Size.Height / 2);
-            node.AnchorPoint = new CCPoint(0.5f, 0.5f);
-=======
-			node.Position = size.Center;
-			node.AnchorPoint = CCPoint.AnchorMiddle;
->>>>>>> 3b7eae0a
+            node.Position = new CCPoint(bounds.Origin.X + bounds.Size.Width / 2, bounds.Size.Height / 2);
+            node.AnchorPoint = CCPoint.AnchorMiddle;
 
             return node;
         }
@@ -254,13 +227,8 @@
             node.BarChangeRate = new CCPoint(1, 1);
 
             node.Percentage = 0;
-<<<<<<< HEAD
-            node.Position = new CCPoint(bounds.Origin.X + bounds.Size.Width / 2, bounds.Size.Height / 2);
-            node.AnchorPoint = new CCPoint(0.5f, 0.5f);
-=======
-			node.Position = size.Center;
-			node.AnchorPoint = CCPoint.AnchorMiddle;
->>>>>>> 3b7eae0a
+            node.Position = new CCPoint(bounds.Origin.X + bounds.Size.Width / 2, bounds.Size.Height / 2);
+            node.AnchorPoint = CCPoint.AnchorMiddle;
 
             return node;
         }
@@ -298,13 +266,8 @@
             node.BarChangeRate = new CCPoint(1, 1);
 
             node.Percentage = 100;
-<<<<<<< HEAD
-            node.Position = new CCPoint(bounds.Origin.X + bounds.Size.Width / 2, bounds.Size.Height / 2);
-            node.AnchorPoint = new CCPoint(0.5f, 0.5f);
-=======
-			node.Position = size.Center;
-			node.AnchorPoint = CCPoint.AnchorMiddle;
->>>>>>> 3b7eae0a
+            node.Position = new CCPoint(bounds.Origin.X + bounds.Size.Width / 2, bounds.Size.Height / 2);
+            node.AnchorPoint = CCPoint.AnchorMiddle;
 
             return node;
         }
