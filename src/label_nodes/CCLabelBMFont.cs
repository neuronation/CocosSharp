--- conflicted
+++ resolved
@@ -23,12 +23,12 @@
         protected CCSprite m_pReusedChar;
         protected bool IsDirty { get; set; }
 
-//        protected byte displayedOpacity = 255;
-//        protected byte realOpacity = 255;
-//        protected CCColor3B displayedColor = CCColor3B.White;
-//        protected CCColor3B realColor = CCColor3B.White;
-//        protected bool isColorCascaded = true;
-//        protected bool isOpacityCascaded = true;
+        //        protected byte displayedOpacity = 255;
+        //        protected byte realOpacity = 255;
+        //        protected CCColor3B displayedColor = CCColor3B.White;
+        //        protected CCColor3B realColor = CCColor3B.White;
+        //        protected bool isColorCascaded = true;
+        //        protected bool isOpacityCascaded = true;
         protected bool isColorModifiedByOpacity = false;
 
         public override CCPoint AnchorPoint
@@ -282,10 +282,10 @@
             horzAlignment = hAlignment;
             vertAlignment = vAlignment;
 
-//            displayedOpacity = realOpacity = 255;
-//            displayedColor = realColor = CCColor3B.White;
+            //            displayedOpacity = realOpacity = 255;
+            //            displayedColor = realColor = CCColor3B.White;
             IsOpacityCascaded = true;
-//            isColorCascaded = true;
+            //            isColorCascaded = true;
 
             ContentSize = CCSize.Zero;
 
@@ -316,77 +316,44 @@
             }
         }
 
-<<<<<<< HEAD
         #endregion Scene handling
 
 
-//		protected internal virtual void UpdateDisplayedColor(CCColor3B parentColor)
-//        {
-//            displayedColor.R = (byte) (realColor.R * parentColor.R / 255.0f);
-//            displayedColor.G = (byte) (realColor.G * parentColor.G / 255.0f);
-//            displayedColor.B = (byte) (realColor.B * parentColor.B / 255.0f);
-//
-//            if (Children != null)
-//            {
-//                for (int i = 0, count = Children.Count; i < count; i++)
-//                {
-//                    ((CCSprite) Children.Elements[i]).UpdateDisplayedColor(displayedColor);
-//                }
-//            }
-//        }
-//
-//        protected internal override void UpdateDisplayedOpacity(byte parentOpacity)
-//        {
-//            displayedOpacity = (byte) (realOpacity * parentOpacity / 255.0f);
-//
-//            if (Children != null)
-//            {
-//                for (int i = 0, count = Children.Count; i < count; i++)
-//                {
-//                    ((CCSprite) Children.Elements[i]).UpdateDisplayedOpacity(displayedOpacity);
-//                }
-//            }
-//        }
+        public override void UpdateColor()
+        {
+            base.UpdateColor();
+
+            if (Children != null)
+            {
+                for (int i = 0, count = Children.Count; i < count; i++)
+                {
+                    ((CCSprite)Children.Elements[i]).UpdateDisplayedColor(DisplayedColor);
+                }
+            }
+
+        }
+
+        public override bool IsColorModifiedByOpacity
+        {
+            get { return isColorModifiedByOpacity; }
+            set
+            {
+                if (isColorModifiedByOpacity != value)
+                {
+                    isColorModifiedByOpacity = value;
+                    if (Children != null)
+                    {
+                        for (int i = 0, count = Children.Count; i < count; i++)
+                        {
+                            Children.Elements[i].IsColorModifiedByOpacity = isColorModifiedByOpacity;
+                        }
+                    }
+                    UpdateColor();
+                }
+            }
+        }
 
         private int KerningAmountForFirst(int first, int second)
-=======
-        #endregion Setup content
-		public override void UpdateColor()
-		{
-			base.UpdateColor();
-
-			if (Children != null)
-			{
-				for (int i = 0, count = Children.Count; i < count; i++)
-				{
-					((CCSprite)Children.Elements[i]).UpdateDisplayedColor(DisplayedColor);
-				}
-			}
-
-		}
-
-		public override bool IsColorModifiedByOpacity
-		{
-			get { return isColorModifiedByOpacity; }
-			set
-			{
-				if (isColorModifiedByOpacity != value)
-				{
-					isColorModifiedByOpacity = value;
-					if (Children != null)
-					{
-						for (int i = 0, count = Children.Count; i < count; i++)
-						{
-							Children.Elements[i].IsColorModifiedByOpacity = isColorModifiedByOpacity;
-						}
-					}
-					UpdateColor();
-				}
-			}
-		}
-
-		private int KerningAmountForFirst(int first, int second)
->>>>>>> 17e88d72
         {
             int ret = 0;
             int key = (first << 16) | (second & 0xffff);
