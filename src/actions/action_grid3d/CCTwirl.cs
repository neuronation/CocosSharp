--- conflicted
+++ resolved
@@ -47,21 +47,12 @@
             PositionInPixels = action.Position;
         }
 
-<<<<<<< HEAD
-        protected internal override void Update (float time)
+        public override void Update (float time)
         {
             int i, j;
             CCPoint avg = CCPoint.Zero;
             CCPoint c = PositionInPixels;
             int twirls = Twirls;
-=======
-		public override void Update (float time)
-		{
-			int i, j;
-			CCPoint avg = CCPoint.Zero;
-			CCPoint c = PositionInPixels;
-			int twirls = Twirls;
->>>>>>> 3b7eae0a
 
             for (i = 0; i < (GridSize.X + 1); ++i)
             {
