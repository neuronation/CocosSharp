using Microsoft.Xna.Framework;
using Microsoft.Xna.Framework.Graphics;

namespace CocosSharp
{
    public class CCGrabber
    {
<<<<<<< HEAD
		RenderTarget2D oldRenderTarget;
=======
        RenderTarget2D m_pOldRenderTarget;
>>>>>>> 35f7cdd2

        public void Grab(CCTexture2D texture)
        {
			CCDrawManager.CreateRenderTarget(texture, CCRenderTargetUsage.DiscardContents);
        }

        public void BeforeRender(CCTexture2D texture)
        {
<<<<<<< HEAD
			oldRenderTarget = CCDrawManager.GetRenderTarget();
            CCDrawManager.SetRenderTarget(pTexture);
=======
            m_pOldRenderTarget = CCDrawManager.GetRenderTarget();
            CCDrawManager.SetRenderTarget(texture);
>>>>>>> 35f7cdd2
            CCDrawManager.Clear(CCColor4B.Transparent);
        }

        public void AfterRender(CCTexture2D texture)
        {
			CCDrawManager.SetRenderTarget(oldRenderTarget);
        }
    }
}<|MERGE_RESOLUTION|>--- conflicted
+++ resolved
@@ -5,11 +5,7 @@
 {
     public class CCGrabber
     {
-<<<<<<< HEAD
 		RenderTarget2D oldRenderTarget;
-=======
-        RenderTarget2D m_pOldRenderTarget;
->>>>>>> 35f7cdd2
 
         public void Grab(CCTexture2D texture)
         {
@@ -18,13 +14,9 @@
 
         public void BeforeRender(CCTexture2D texture)
         {
-<<<<<<< HEAD
 			oldRenderTarget = CCDrawManager.GetRenderTarget();
-            CCDrawManager.SetRenderTarget(pTexture);
-=======
-            m_pOldRenderTarget = CCDrawManager.GetRenderTarget();
-            CCDrawManager.SetRenderTarget(texture);
->>>>>>> 35f7cdd2
+			CCDrawManager.SetRenderTarget(texture);
+
             CCDrawManager.Clear(CCColor4B.Transparent);
         }
 
