--- conflicted
+++ resolved
@@ -240,15 +240,9 @@
             }
         }
 
-<<<<<<< HEAD
 		public CCTiledGrid3D(CCGridSize gridSize, CCTexture2D pTexture, bool bFlipped) : base(gridSize, pTexture, bFlipped)
-        {
-=======
-        public CCTiledGrid3D(CCGridSize gridSize, CCTexture2D texture, bool flipped)
-        {
-            InitWithSize(gridSize, texture, flipped);
->>>>>>> 35f7cdd2
-        }
+		{
+		}
 
 		public CCTiledGrid3D(CCGridSize gridSize) : base(gridSize)
         {
