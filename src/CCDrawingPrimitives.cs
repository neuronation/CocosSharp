--- conflicted
+++ resolved
@@ -7,29 +7,19 @@
 {
     public partial class CCDrawingPrimitives
     {
-<<<<<<< HEAD
         static CCDrawManager drawManager;
-        static CCPrimitiveBatch batch;
-		static float pointSize = 3f;
-		public static CCColor4B DefaultColor { get; set; }
-=======
 		static CCPrimitiveBatch batch;
 		public static float PointSize { get; set; }
 		public static CCColor4B DrawColor { get; set; }
 		public static float LineWidth { get; set; }
->>>>>>> 3b7eae0a
 
         internal static void Initialize(GraphicsDevice graphics, CCDrawManager drawManager)
         {
-<<<<<<< HEAD
             batch = new CCPrimitiveBatch(drawManager);
             CCDrawingPrimitives.drawManager = drawManager;
-=======
-            batch = new CCPrimitiveBatch(graphics);
 			DrawColor = CCColor4B.White;
 			LineWidth = 1;
 			PointSize = 1.0f;
->>>>>>> 3b7eae0a
         }
 
         public static void Begin()
@@ -406,16 +396,8 @@
 
 		public static void DrawQuadBezier(CCPoint origin, CCPoint control, CCPoint destination, int segments, CCColor4B color)
 		{
-
-<<<<<<< HEAD
-            BasicEffect basicEffect = drawManager.PrimitiveEffect;
-            basicEffect.Projection = drawManager.ProjectionMatrix;
-            basicEffect.View = drawManager.ViewMatrix;
-            basicEffect.World = drawManager.WorldMatrix;
-=======
 			float t = 0;
 			float increment = 1.0f / segments;
->>>>>>> 3b7eae0a
 
 			var vertices = new CCPoint[segments];
 
@@ -449,14 +431,7 @@
 
 			var vertices = new CCPoint[segments];
 
-<<<<<<< HEAD
-            BasicEffect basicEffect = drawManager.PrimitiveEffect;
-            basicEffect.Projection = drawManager.ProjectionMatrix;
-            basicEffect.View = drawManager.ViewMatrix;
-            basicEffect.World = drawManager.WorldMatrix;
-=======
 			vertices[0] = origin;
->>>>>>> 3b7eae0a
 
 			for (int i = 1; i < segments; ++i, t+= increment)
             {
@@ -510,21 +485,7 @@
 				vertices[i] = CCSplineMath.CCCardinalSplineAt(pp0, pp1, pp2, pp3, tension, lt);
             }
 
-<<<<<<< HEAD
-            BasicEffect basicEffect = drawManager.PrimitiveEffect;
-            basicEffect.Projection = drawManager.ProjectionMatrix;
-            basicEffect.View = drawManager.ViewMatrix;
-            basicEffect.World = drawManager.WorldMatrix;
-            foreach (EffectPass pass in basicEffect.CurrentTechnique.Passes)
-            {
-                pass.Apply();
-                basicEffect.GraphicsDevice.DrawUserPrimitives(PrimitiveType.LineStrip, vertices, 0, segments);
-            }
-=======
 			DrawPoly(vertices, DrawColor);
->>>>>>> 3b7eae0a
-        }
-
+        }
     }
-
 }