using System;

namespace CocosSharp
{
    //
    // TODO: Add CCGesture
    //

    public class CCTouch
    {
        private int m_nId;

        /// <summary>
        /// Point of action
        /// </summary>
        private CCPoint m_point;

        /// <summary>
        /// Previous point in the action
        /// </summary>
        private CCPoint m_prevPoint;

        private CCPoint m_startPoint;
        private bool m_startPointCaptured;
		internal CCDirector Director { get; set; }

		internal CCTouch(CCDirector director = null)
            : this(0, 0, 0, director)
        { }

		internal CCTouch(int id, float x, float y, CCDirector director = null)
        {
            m_nId = id;
            m_point = new CCPoint(x, y);
            m_prevPoint = new CCPoint(x, y);
			Director = director;
        }

<<<<<<< HEAD
        public CCPoint LocationOnScreen
=======
        /** returns the start touch location in OpenGL coordinates */
        public CCPoint StartLocation
        {
            get { return Director.ConvertToGl(m_startPoint); }
        }

        public CCPoint LocationInView
>>>>>>> 3b7eae0a
        {
            get { return m_point; }
        }

        /** returns the start touch location in screen coordinates */
        public CCPoint StartLocatiOnScreen
        {
            get { return m_startPoint; }
        }

        public CCPoint PreviousLocationOnScreen
        {
            get { return m_prevPoint; }
        }

<<<<<<< HEAD
=======
        public CCPoint Location
        {
            get { return Director.ConvertToGl(m_point); }
        }

        public CCPoint PreviousLocation
        {
            get { return Director.ConvertToGl(m_prevPoint); }
        }


>>>>>>> 3b7eae0a
        public int Id
        {
            get { return m_nId; }
        }

        public CCPoint Delta
        {
            get { return LocationOnScreen - PreviousLocationOnScreen; }
        }

        internal void SetTouchInfo(int id, float x, float y)
        {
            m_nId = id;
            m_prevPoint = m_point;
            m_point.X = x;
            m_point.Y = y;
            if (!m_startPointCaptured)
            {
                m_startPoint = m_point;
                m_startPointCaptured = true;
            }
        }
    }
}<|MERGE_RESOLUTION|>--- conflicted
+++ resolved
@@ -8,77 +8,31 @@
 
     public class CCTouch
     {
-        private int m_nId;
+        bool startPointCaptured;
 
-        /// <summary>
-        /// Point of action
-        /// </summary>
-        private CCPoint m_point;
+        CCPoint point;
+        CCPoint prevPoint;
+        CCPoint startPoint;
 
-        /// <summary>
-        /// Previous point in the action
-        /// </summary>
-        private CCPoint m_prevPoint;
 
-        private CCPoint m_startPoint;
-        private bool m_startPointCaptured;
-		internal CCDirector Director { get; set; }
+        #region Properties
 
-		internal CCTouch(CCDirector director = null)
-            : this(0, 0, 0, director)
-        { }
+        public int Id { get; private set; }
 
-		internal CCTouch(int id, float x, float y, CCDirector director = null)
+        public CCPoint LocationOnScreen
         {
-            m_nId = id;
-            m_point = new CCPoint(x, y);
-            m_prevPoint = new CCPoint(x, y);
-			Director = director;
-        }
-
-<<<<<<< HEAD
-        public CCPoint LocationOnScreen
-=======
-        /** returns the start touch location in OpenGL coordinates */
-        public CCPoint StartLocation
-        {
-            get { return Director.ConvertToGl(m_startPoint); }
-        }
-
-        public CCPoint LocationInView
->>>>>>> 3b7eae0a
-        {
-            get { return m_point; }
+            get { return point; }
         }
 
         /** returns the start touch location in screen coordinates */
         public CCPoint StartLocatiOnScreen
         {
-            get { return m_startPoint; }
+            get { return startPoint; }
         }
 
         public CCPoint PreviousLocationOnScreen
         {
-            get { return m_prevPoint; }
-        }
-
-<<<<<<< HEAD
-=======
-        public CCPoint Location
-        {
-            get { return Director.ConvertToGl(m_point); }
-        }
-
-        public CCPoint PreviousLocation
-        {
-            get { return Director.ConvertToGl(m_prevPoint); }
-        }
-
-
->>>>>>> 3b7eae0a
-        public int Id
-        {
-            get { return m_nId; }
+            get { return prevPoint; }
         }
 
         public CCPoint Delta
@@ -86,16 +40,31 @@
             get { return LocationOnScreen - PreviousLocationOnScreen; }
         }
 
+        #endregion Properties
+
+
+        #region Constructors
+
+		internal CCTouch(int id=0, float x=0.0f, float y=0.0f)
+        {
+            Id = id;
+            point = new CCPoint(x, y);
+            prevPoint = new CCPoint(x, y);
+        }
+
+        #endregion Constructors
+
+
         internal void SetTouchInfo(int id, float x, float y)
         {
-            m_nId = id;
-            m_prevPoint = m_point;
-            m_point.X = x;
-            m_point.Y = y;
-            if (!m_startPointCaptured)
+            Id = id;
+            prevPoint = point;
+            point.X = x;
+            point.Y = y;
+            if (!startPointCaptured)
             {
-                m_startPoint = m_point;
-                m_startPointCaptured = true;
+                startPoint = point;
+                startPointCaptured = true;
             }
         }
     }
