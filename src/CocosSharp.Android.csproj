--- conflicted
+++ resolved
@@ -349,8 +349,6 @@
     <Compile Include="Audio\CCAudioEngine.cs" />
   </ItemGroup>
   <Import Project="$(MSBuildExtensionsPath)\Xamarin\Android\Xamarin.Android.CSharp.targets" />
-<<<<<<< HEAD
-=======
   <Target Name="AfterBuild">
       <ItemGroup>
           <_CopyItems Include="$(ProjectDir)bin\Android\$(Configuration)\*.dll" />
@@ -358,7 +356,6 @@
       <Copy SourceFiles="@(_CopyItems)" DestinationFolder="$(ProjectDir)..\app_c_sharp_exercise_engine\Cocos\Android\" ContinueOnError="false" />
       <Message Text="Copy dlls from $(ProjectDir)bin\Android\$(Configuration)\*.dll to folder $(ProjectDir)..\app_c_sharp_exercise_engine\Cocos\Android\" />
   </Target>
->>>>>>> 52758a2d
   <ItemGroup />
   <ItemGroup />
   <ItemGroup />
