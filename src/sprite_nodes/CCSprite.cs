using System;
using System.IO;
using System.Diagnostics;

namespace CocosSharp
{
    public class CCSprite : CCNode, ICCTexture
    {
        bool flipX;
        bool flipY;
        bool isTextureRectRotated;
        bool opacityModifyRGB;

        CCPoint unflippedOffsetPositionFromCenter;
        CCSize untrimmedSizeInPixels;

        CCRect textureRectInPixels;

        CCSpriteBatchNode batchNode;    // Used batch node (weak reference)
        CCTextureAtlas textureAtlas;    // Sprite Sheet texture atlas (weak reference)
        CCTexture2D texture;
        string textureFile;

        protected CCV3F_C4B_T2F_Quad quad;
        internal CCV3F_C4B_T2F_Quad transformedQuad;

        #region Properties

        public int AtlasIndex { get ; internal set; }
        public CCBlendFunc BlendFunc { get; set; }

        protected internal CCV3F_C4B_T2F_Quad Quad { get { return quad; } }
        protected internal CCV3F_C4B_T2F_Quad TransformedQuad { get { return transformedQuad; } } 

        public bool IsAntialiased
        {
            get { return Texture.IsAntialiased; }
            set { Texture.IsAntialiased = value; }
        }

        public override bool IsColorModifiedByOpacity
        {
            get { return opacityModifyRGB; }
            set
            {
                if (opacityModifyRGB != value)
                {
                    opacityModifyRGB = value;
                    UpdateColor();
                }
            }
        }

        public bool IsTextureRectRotated 
        { 
            get { return isTextureRectRotated; }
            set 
            {
                if (isTextureRectRotated != value) 
                {
                    isTextureRectRotated = value;
                    UpdateSpriteTextureQuads();
                }
            }
        }

        public bool FlipX
        {
            get { return flipX; }
            set
            {
                if (flipX != value)
                {
                    flipX = value;
                    UpdateSpriteTextureQuads();
                }
            }
        }

        public bool FlipY
        {
            get { return flipY; }
            set
            {
                if (flipY != value)
                {
                    flipY = value;
                    UpdateSpriteTextureQuads();
                }
            }
        }

        public override byte Opacity
        {
            get { return base.Opacity; }
            set
            {
                base.Opacity = value;
                UpdateColor();
            }
        }

        public override float Rotation
        {
            set
            {
                base.Rotation = value;
                UpdateSpriteTextureQuads();
            }
        }

        // Rotation of the sprite, about the X axis, in Degrees.
        public override float RotationX
        {
            get { return base.RotationX; }
            set
            {
                base.RotationX = value;
                UpdateSpriteTextureQuads();
            }
        }

        // Rotation of the sprite, about the Y axis, in Degrees.
        public override float RotationY
        {
            get { return base.RotationY; }
            set
            {
                base.RotationY = value;
                UpdateSpriteTextureQuads();
            }
        }

        public override float SkewX
        {
            get { return base.SkewX; }
            set
            {
                base.SkewX = value;
                UpdateSpriteTextureQuads();
            }
        }

        public override float SkewY
        {
            get { return base.SkewY; }
            set
            {
                base.SkewY = value;
                UpdateSpriteTextureQuads();
            }
        }

        public virtual void ScaleTo(CCSize size)
        {
            CCSize content = ContentSize;
            float sx = size.Width / content.Width;
            float sy = size.Height / content.Height;
            base.ScaleX = sx;
            base.ScaleY = sy;
            UpdateSpriteTextureQuads();
        }

        public override float ScaleX
        {
            get { return base.ScaleX; }
            set
            {
                base.ScaleX = value;
                UpdateSpriteTextureQuads();
            }
        }

        public override float ScaleY
        {
            get { return base.ScaleY; }
            set
            {
                base.ScaleY = value;
                UpdateSpriteTextureQuads();
            }
        }

        public override CCColor3B Color
        {
            get { return base.Color; }
            set
            {
                base.Color = value;
                UpdateColor();
            }
        }

        public override CCSize ContentSize
        {
            get { return base.ContentSize; }
            set
            {
                base.ContentSize = value;

                if(untrimmedSizeInPixels == CCSize.Zero)
                    untrimmedSizeInPixels = value;

                UpdateSpriteTextureQuads();
            }
        }

        public override CCPoint Position
        {
            get { return base.Position; }
            set
            {
                base.Position = value;
                UpdateSpriteTextureQuads();
            }
        }

        public CCRect TextureRectInPixels
        {
            get { return textureRectInPixels; }
            set 
            { 
                if(textureRectInPixels != value) 
                {
                    textureRectInPixels = value;
                    UpdateSpriteTextureQuads();
                }
            }
        }

        public CCSpriteFrame SpriteFrame
        {
            get
            {
                return new CCSpriteFrame(                    
                    ContentSize,
                    texture,
                    textureRectInPixels,
                    untrimmedSizeInPixels,
                    IsTextureRectRotated,
                    unflippedOffsetPositionFromCenter
                );
            }
            set
            {
                if (value != null) 
                {
                    CCTexture2D newTexture = value.Texture;

                    // update texture before updating texture rect
                    if (newTexture != texture) 
                    {
                        Texture = newTexture;
                    }

                    // update rect
                    IsTextureRectRotated = value.IsRotated;
                    textureRectInPixels = value.TextureRectInPixels;
                    unflippedOffsetPositionFromCenter = value.OffsetInPixels;
                    untrimmedSizeInPixels = value.OriginalSizeInPixels;

                    ContentSize = untrimmedSizeInPixels;

                    UpdateSpriteTextureQuads();
                }
            }
        }

        public CCSpriteBatchNode BatchNode
        {
            get { return batchNode; }
            set
            {
                if (value != batchNode) 
                {

                    batchNode = value;

                    if (value == null) 
                    {
                        AtlasIndex = CCMacros.CCSpriteIndexNotInitialized;
                        textureAtlas = null;

                        float x1 = 0.0f;
                        float y1 = 0.0f;
                        float x2 = x1 + ContentSize.Width;
                        float y2 = y1 + ContentSize.Height;

                        quad.BottomLeft.Vertices = new CCVertex3F (x1, y1, 0);
                        quad.BottomRight.Vertices = new CCVertex3F (x2, y1, 0);
                        quad.TopLeft.Vertices = new CCVertex3F (x1, y2, 0);
                        quad.TopRight.Vertices = new CCVertex3F (x2, y2, 0);
                    } 
                    else 
                    {
                        textureAtlas = batchNode.TextureAtlas;

                        if (Scene != null && batchNode.Scene != Scene) {
                            batchNode.Scene = Scene;
                        }
                    }

                    UpdateSpriteTextureQuads();
                }
            }
        }

        public virtual CCTexture2D Texture
        {
            get { return texture; }
            set
            {
                // If batchnode, then texture id should be the same
                Debug.Assert(batchNode == null || value.Name == batchNode.Texture.Name,
                    "CCSprite: Batched sprites should use the same texture as the batchnode");

                if (batchNode == null && texture != value)
                {
                    texture = value;
                    UpdateBlendFunc();
                }
            }
        }

        #endregion Properties


        #region Constructors

        public CCSprite()
        {
        }

        public CCSprite(CCTexture2D texture=null, CCRect? texRectInPixels=null, bool rotated=false)
        {
            InitWithTexture(texture, texRectInPixels, rotated);
        }

        public CCSprite(CCSpriteFrame spriteFrame) : this(spriteFrame.ContentSize, spriteFrame)
        {
        }

        public CCSprite(CCSize contentSize, CCSpriteFrame spriteFrame)
        {
            ContentSize = contentSize;
            InitWithSpriteFrame(spriteFrame);
        }

        public CCSprite(string fileName, CCRect? texRectInPixels=null)
        {
            InitWithFile(fileName, texRectInPixels);
        }

        // Used externally by non-subclasses
        internal void InitWithTexture(CCTexture2D texture, CCRect? texRectInPixels=null, bool rotated=false)
        {
            // do not remove this
            // This sets up the atlas index correctly.  If not set correctly lot of weird sprite artifacts start showing up.
            BatchNode = null;

            IsTextureRectRotated = rotated;
            CCSize texSize = texture.ContentSizeInPixels;
            textureRectInPixels = texRectInPixels ?? new CCRect(0.0f, 0.0f, texSize.Width, texSize.Height);

            opacityModifyRGB = true;
            BlendFunc = CCBlendFunc.AlphaBlend;

            AnchorPoint = new CCPoint(0.5f, 0.5f);

            quad = new CCV3F_C4B_T2F_Quad();
            quad.BottomLeft.Colors = CCColor4B.White;
            quad.BottomRight.Colors = CCColor4B.White;
            quad.TopLeft.Colors = CCColor4B.White;
            quad.TopRight.Colors = CCColor4B.White;

            Texture = texture;

            // If content size not initialized, assume worldspace dimensions match texture dimensions
            if(ContentSize == CCSize.Zero)
                ContentSize = textureRectInPixels.Size;


            UpdateSpriteTextureQuads();
        }

        void InitWithSpriteFrame(CCSpriteFrame spriteFrame)
        {
            opacityModifyRGB = true;
            BlendFunc = CCBlendFunc.AlphaBlend;

            AnchorPoint = new CCPoint(0.5f, 0.5f);

            quad = new CCV3F_C4B_T2F_Quad();
            quad.BottomLeft.Colors = CCColor4B.White;
            quad.BottomRight.Colors = CCColor4B.White;
            quad.TopLeft.Colors = CCColor4B.White;
            quad.TopRight.Colors = CCColor4B.White;

            SpriteFrame = spriteFrame;
        }

        void InitWithFile(string fileName, CCRect? rectInPoints=null)
        {
            Debug.Assert(!String.IsNullOrEmpty(fileName), "Invalid filename for sprite");

            textureFile = fileName;

            // Try sprite frame cache first
            CCSpriteFrame frame = CCApplication.SharedApplication.SpriteFrameCache[fileName];
            if (frame != null) 
            {
                InitWithSpriteFrame(frame);
            } 
            else 
            {
                // If frame doesn't exist, try texture cache
                CCTexture2D texture = CCApplication.SharedApplication.TextureCache.AddImage(fileName);
                if (texture != null) 
                {
                    InitWithTexture(texture, rectInPoints);
                }
            }
        }

        #endregion Constructors


        protected override void Draw()
        {
            base.Draw();

            Debug.Assert(batchNode == null);

            CCDrawManager drawManager = Window.DrawManager;

            drawManager.BlendFunc(BlendFunc);
            drawManager.BindTexture(Texture);
            drawManager.DrawQuad(ref quad);
        }

        public bool IsSpriteFrameDisplayed(CCSpriteFrame frame)
        {
            CCRect r = frame.TextureRectInPixels;

            return (
                CCRect.Equal(ref r, ref textureRectInPixels) &&
                frame.Texture.Name == texture.Name
            );
        }

        public void SetSpriteFrameWithAnimationName(string animationName, int frameIndex)
        {
            Debug.Assert(!String.IsNullOrEmpty(animationName),
                "CCSprite#setDisplayFrameWithAnimationName. animationName must not be NULL");

            CCAnimation a = CCApplication.SharedApplication.AnimationCache[animationName];

            Debug.Assert(a != null, "CCSprite#setDisplayFrameWithAnimationName: Frame not found");

            var frame = (CCAnimationFrame)a.Frames[frameIndex];

            Debug.Assert(frame != null, "CCSprite#setDisplayFrame. Invalid frame");

            SpriteFrame = frame.SpriteFrame;
        }


        #region Serialization

        public override void Serialize(System.IO.Stream stream)
        {
            base.Serialize(stream);
            StreamWriter sw = new StreamWriter(stream);
            CCSerialization.SerializeData(IsTextureRectRotated, sw);
            CCSerialization.SerializeData(AtlasIndex, sw);
            CCSerialization.SerializeData(TextureRectInPixels, sw);
            sw.WriteLine(textureFile == null ? "null" : textureFile);
        }

        public override void Deserialize(System.IO.Stream stream)
        {
            base.Deserialize(stream);
            StreamReader sr = new StreamReader(stream);
            textureFile = sr.ReadLine();
            if (textureFile == "null")
                textureFile = null;
            else {
                CCLog.Log("CCSprite - deserialized with texture file " + textureFile);
                InitWithFile(textureFile);
            }

            IsTextureRectRotated = CCSerialization.DeSerializeBool(sr);
            AtlasIndex = CCSerialization.DeSerializeInt(sr);
            TextureRectInPixels = CCSerialization.DeSerializeRect(sr);
        }

        #endregion Serialization


        #region Color managment

<<<<<<< HEAD
        protected override void UpdateColor()
=======
		public override void UpdateColor()
>>>>>>> 17e88d72
        {
            var color4 = new CCColor4B(DisplayedColor.R, DisplayedColor.G, DisplayedColor.B, DisplayedOpacity);
			//opacityModifyRGB = true;
            if (opacityModifyRGB)
            {
                color4.R = (byte)(color4.R * DisplayedOpacity / 255.0f);
                color4.G = (byte)(color4.G * DisplayedOpacity / 255.0f);
                color4.B = (byte)(color4.B * DisplayedOpacity / 255.0f);
            }

            quad.BottomLeft.Colors = color4;
            quad.BottomRight.Colors = color4;
            quad.TopLeft.Colors = color4;
            quad.TopRight.Colors = color4;

            UpdateTransformedSpriteTextureQuads();
        }

<<<<<<< HEAD
        //        public override void UpdateDisplayedColor(CCColor3B parentColor)
        //        {
        //            base.UpdateDisplayedColor(parentColor);
        //            UpdateColor();
        //        }
        //
        //        protected internal override void UpdateDisplayedOpacity(byte parentOpacity)
        //        {
        //            base.UpdateDisplayedOpacity(parentOpacity);
        //            UpdateColor();
        //        }

=======
>>>>>>> 17e88d72
        protected void UpdateBlendFunc()
        {
            Debug.Assert(batchNode == null,
                "CCSprite: updateBlendFunc doesn't work when the sprite is rendered using a CCSpriteSheet");

            // it's possible to have an untextured sprite
            if (texture == null || !texture.HasPremultipliedAlpha)
            {
                BlendFunc = CCBlendFunc.NonPremultiplied;
                IsColorModifiedByOpacity = false;
            }
            else
            {
                BlendFunc = CCBlendFunc.AlphaBlend;
                IsColorModifiedByOpacity = true;
            }
        }

        #endregion Color managment


        #region Updating quads

        void UpdateSpriteTextureQuads()
        {
            CCPoint relativeOffset = unflippedOffsetPositionFromCenter;

            if (flipX)
            {
                relativeOffset.X = -relativeOffset.X;
            }
            if (flipY)
            {
                relativeOffset.Y = -relativeOffset.Y;
            }

            CCPoint centerPoint = untrimmedSizeInPixels.Center + relativeOffset;
            CCPoint subRectOrigin;
            subRectOrigin.X = centerPoint.X - textureRectInPixels.Size.Width / 2.0f;
            subRectOrigin.Y = centerPoint.Y - textureRectInPixels.Size.Height / 2.0f;

            CCRect subRectRatio = new CCRect (
                subRectOrigin.X / untrimmedSizeInPixels.Width, 
                subRectOrigin.Y / untrimmedSizeInPixels.Height,
                textureRectInPixels.Size.Width / untrimmedSizeInPixels.Width,
                textureRectInPixels.Size.Height / untrimmedSizeInPixels.Height);

            // Atlas: Vertex
            float x1 = subRectRatio.Origin.X * ContentSize.Width;
            float y1 = subRectRatio.Origin.Y * ContentSize.Height;
            float x2 = x1 + (subRectRatio.Size.Width * ContentSize.Width);
            float y2 = y1 + (subRectRatio.Size.Height * ContentSize.Height);

            // Don't update Z.
            quad.BottomLeft.Vertices = new CCVertex3F(x1, y1, 0);
            quad.BottomRight.Vertices = new CCVertex3F(x2, y1, 0);
            quad.TopLeft.Vertices = new CCVertex3F(x1, y2, 0);
            quad.TopRight.Vertices = new CCVertex3F(x2, y2, 0);

            CCTexture2D tex = batchNode != null ? textureAtlas.Texture : texture;
            if (tex == null)
            {
                return;
            }

            float atlasWidth = tex.PixelsWide;
            float atlasHeight = tex.PixelsHigh;

            float left, right, top, bottom;

            if (IsTextureRectRotated)
            {
                #if CC_FIX_ARTIFACTS_BY_STRECHING_TEXEL
                left = (2 * textureRectInPixels.Origin.X + 1) / (2 * atlasWidth);
                right = left + (textureRectInPixels.Size.Height * 2 - 2) / (2 * atlasWidth);
                top = (2 * textureRectInPixels.Origin.Y + 1) / (2 * atlasHeight);
                bottom = top + (textureRectInPixels.Size.Width * 2 - 2) / (2 * atlasHeight);
                #else
                left = textureRectInPixels.Origin.X / atlasWidth;
                right = (textureRectInPixels.Origin.X + textureRectInPixels.Size.Height) / atlasWidth;
                top = textureRectInPixels.Origin.Y / atlasHeight;
                bottom = (textureRectInPixels.Origin.Y + textureRectInPixels.Size.Width) / atlasHeight;
                #endif

                if (flipX)
                {
                    CCMacros.CCSwap(ref top, ref bottom);
                }

                if (flipY)
                {
                    CCMacros.CCSwap(ref left, ref right);
                }

                quad.BottomLeft.TexCoords.U = left;
                quad.BottomLeft.TexCoords.V = top;
                quad.BottomRight.TexCoords.U = left;
                quad.BottomRight.TexCoords.V = bottom;
                quad.TopLeft.TexCoords.U = right;
                quad.TopLeft.TexCoords.V = top;
                quad.TopRight.TexCoords.U = right;
                quad.TopRight.TexCoords.V = bottom;
            }
            else
            {
                #if CC_FIX_ARTIFACTS_BY_STRECHING_TEXEL
                left = (2 * textureRectInPixels.Origin.X + 1) / (2 * atlasWidth);
                right = left + (textureRectInPixels.Size.Width * 2 - 2) / (2 * atlasWidth);
                top = (2 * textureRectInPixels.Origin.Y + 1) / (2 * atlasHeight);
                bottom = top + (textureRectInPixels.Size.Height * 2 - 2) / (2 * atlasHeight);
                #else
                left = textureRectInPixels.Origin.X / atlasWidth;
                right = (textureRectInPixels.Origin.X + textureRectInPixels.Size.Width) / atlasWidth;
                top = textureRectInPixels.Origin.Y / atlasHeight;
                bottom = (textureRectInPixels.Origin.Y + textureRectInPixels.Size.Height) / atlasHeight;
                #endif

                if (flipX)
                {
                    CCMacros.CCSwap(ref left, ref right);
                }

                if (flipY)
                {
                    CCMacros.CCSwap(ref top, ref bottom);
                }

                quad.BottomLeft.TexCoords.U = left;
                quad.BottomLeft.TexCoords.V = bottom;
                quad.BottomRight.TexCoords.U = right;
                quad.BottomRight.TexCoords.V = bottom;
                quad.TopLeft.TexCoords.U = left;
                quad.TopLeft.TexCoords.V = top;
                quad.TopRight.TexCoords.U = right;
                quad.TopRight.TexCoords.V = top;
            }

            UpdateTransformedSpriteTextureQuads();
        }

        // For when using a batch node
        // In this instance, drawing will not make use of node's world matrix
        internal void UpdateTransformedSpriteTextureQuads()
        {
            if(batchNode == null || AtlasIndex == CCMacros.CCSpriteIndexNotInitialized)
                return;

            transformedQuad = 
                AffineWorldTransform.Transform(quad);

            if(textureAtlas != null && textureAtlas.TotalQuads > AtlasIndex)
                textureAtlas.UpdateQuad(ref transformedQuad, AtlasIndex);
        }

        #endregion Updating texture quads


        #region Child management

        public override void AddChild(CCNode child, int zOrder, int tag)
        {
            Debug.Assert(child != null, "Argument must be non-NULL");

            if (batchNode != null)
            {
                var sprite = child as CCSprite;

                Debug.Assert(sprite != null, "CCSprite only supports CCSprites as children when using CCSpriteBatchNode");
                Debug.Assert(sprite.Texture.Name == textureAtlas.Texture.Name);

                batchNode.AppendChild(sprite);

                if (!IsReorderChildDirty)
                {
                    SetReorderChildDirtyRecursively();
                }
            }

            base.AddChild(child, zOrder, tag);
        }

        public override void ReorderChild(CCNode child, int zOrder)
        {
            Debug.Assert(child != null);
            Debug.Assert(Children.Contains(child));

            if (zOrder == child.ZOrder)
            {
                return;
            }

            if (batchNode != null && !IsReorderChildDirty)
            {
                SetReorderChildDirtyRecursively();
                batchNode.ReorderBatch(true);
            }

            base.ReorderChild(child, zOrder);
        }

        public override void RemoveChild(CCNode child, bool cleanup)
        {
            if (batchNode != null)
            {
                batchNode.RemoveSpriteFromAtlas((CCSprite)(child));
            }

            base.RemoveChild(child, cleanup);
        }

        public override void RemoveAllChildren(bool cleanup)
        {
            if (batchNode != null)
            {
                CCSpriteBatchNode batch = batchNode;
                CCNode[] elements = Children.Elements;
                for (int i = 0, count = Children.Count; i < count; i++)
                {
                    batch.RemoveSpriteFromAtlas((CCSprite)elements[i]);
                }
            }

            base.RemoveAllChildren(cleanup);
        }

        public override void SortAllChildren()
        {
            if (IsReorderChildDirty)
            {
                var elements = Children.Elements;
                int count = Children.Count;

                Array.Sort(elements, 0, count, this);

                if (batchNode != null)
                {
                    for (int i = 0; i < count; i++)
                    {
                        elements[i].SortAllChildren();
                    }
                }

                IsReorderChildDirty = false;
            }
        }

        public virtual void SetReorderChildDirtyRecursively()
        {
            //only set parents flag the first time
            if (!IsReorderChildDirty)
            {
                IsReorderChildDirty = true;
                CCNode node = Parent;
                while (node != null && node != batchNode)
                {
                    ((CCSprite)node).SetReorderChildDirtyRecursively();
                    node = node.Parent;
                }
            }
        }

        #endregion Child management
    }
}<|MERGE_RESOLUTION|>--- conflicted
+++ resolved
@@ -499,11 +499,8 @@
 
         #region Color managment
 
-<<<<<<< HEAD
-        protected override void UpdateColor()
-=======
+
 		public override void UpdateColor()
->>>>>>> 17e88d72
         {
             var color4 = new CCColor4B(DisplayedColor.R, DisplayedColor.G, DisplayedColor.B, DisplayedOpacity);
 			//opacityModifyRGB = true;
@@ -522,21 +519,6 @@
             UpdateTransformedSpriteTextureQuads();
         }
 
-<<<<<<< HEAD
-        //        public override void UpdateDisplayedColor(CCColor3B parentColor)
-        //        {
-        //            base.UpdateDisplayedColor(parentColor);
-        //            UpdateColor();
-        //        }
-        //
-        //        protected internal override void UpdateDisplayedOpacity(byte parentOpacity)
-        //        {
-        //            base.UpdateDisplayedOpacity(parentOpacity);
-        //            UpdateColor();
-        //        }
-
-=======
->>>>>>> 17e88d72
         protected void UpdateBlendFunc()
         {
             Debug.Assert(batchNode == null,
