using System;
using System.Collections.Generic;
using System.IO;
using System.Text;

namespace CocosSharp
{
    public class CCTileMapInfo : ICCSAXDelegator
    {
        const string MapElementVersion = "version";
        const string MapElementMapType = "orientation";
        const string MapElementNumOfColumns = "width";
        const string MapElementNumOfRows = "height";
        const string MapElementTileTexelWidth = "tilewidth";
        const string MapElementTileTexelHeight = "tileheight";

        const string TilesetElementFileSource = "source";
        const string TilesetElementFirstGid = "firstgid";
        const string TilesetElementName = "name";
        const string TilesetElementTileSpacing = "spacing";
        const string TilesetElementBorderSize = "margin";
        const string TilesetElementTexelWidth = "tilewidth";
        const string TilesetElementTexelHeight = "tileheight";

        const string TileElementId = "id";
        const string TileElementGidAndFlags = "gid";

        const string TileAnimKeyFrameGid = "tileid";
        const string TileAnimKeyFrameDuration = "duration";

        const string LayerElementName = "name";
        const string LayerElementNumOfColumns = "width";
        const string LayerElementNumOfRows = "height";
        const string LayerElementVisible = "visible";
        const string LayerElementOpacity = "opacity";
        const string LayerElementXOffset = "x";
        const string LayerElementYOffset = "y";

        const string ObjectGrpElementName = "name";
        const string ObjectGrpElementXOffset = "x";
        const string ObjectGrpElementYOffset = "y";

        const string ImageElementTilesheetName = "source";

        const string DataElementEncoding = "encoding";
        const string DataElementCompression = "compression";
        const string DataElementBase64 = "base64";
        const string DataElementCsv = "csv";
        const string DataElementGzip = "gzip";
        const string DataElementZlib = "zlib";

        const string ObjectElementName = "name"; 
        const string ObjectElementType = "type";
        const string ObjectElementWidth = "width";
        const string ObjectElementHeight = "height";
        const string ObjectElementGid = "gid";
        const string ObjectElementXPosition = "x";
        const string ObjectElementYPosition = "y";
	    const string ObjectElementPoints = "points";
	    const string ObjectElementShape = "shape";
	    const string ObjectElementShapeEllipse = "ellipse";
	    const string ObjectElementShapePolygon = "polygon";
	    const string ObjectElementShapePolyline = "polyline";


        const string PropertyElementName = "name";
        const string PropertyElementValue = "value";

        static readonly Dictionary<string, CCTileMapType> mapTypeKeys;

        // ivars

        bool storingCharacters;
        CCTileDataCompressionType tileDataCompressionType;
        readonly Dictionary<string, Tuple<Action,Action>> mapFileElementActions;

        // Temp vars used during parsing

        CCTileMapProperty currentParentElement;
        short currentFirstGID;
        uint currentXmlTileIndex;
        byte[] currentString;
        Dictionary<string,string> currentAttributeDict;
        List<CCTileAnimationKeyFrame> currentTileAnimationKeyFrames;


        #region Properties

        public short ParentGID { get; private set; }
        public string TileMapFileName { get; private set; }

        public CCTileMapType MapType { get; private set; }
        public CCTileMapCoordinates MapDimensions { get; private set; }
        public CCSize TileTexelSize { get; private set; }

        internal List<CCTileLayerInfo> Layers { get; private set; }
        internal List<CCTileSetInfo> Tilesets { get; private set; }
        internal List<CCTileMapObjectGroup> ObjectGroups { get; private set; }
        internal Dictionary<string, string> MapProperties { get; private set; }
        internal Dictionary<short, Dictionary<string, string>> TileProperties { get; private set; }
        internal Dictionary<short, List<CCTileAnimationKeyFrame>> TileAnimations { get; private set; }

        #endregion Properties


        #region Constructors

        static CCTileMapInfo()
        {
            mapTypeKeys = new Dictionary<string, CCTileMapType>
            {
                { "orthogonal", CCTileMapType.Ortho },
                { "isometric", CCTileMapType.Iso },
                { "hexagonal", CCTileMapType.Hex },
                { "staggered", CCTileMapType.Staggered }
            };
        }

        public CCTileMapInfo(string tileMapFile) : this()
        {
            TileMapFileName = CCFileUtils.FullPathFromRelativePath(tileMapFile);
            ParseXmlFile(TileMapFileName);
        }

        public CCTileMapInfo(StreamReader stream) : this()
        {
            string data = stream.ReadToEnd();

            var parser = new CCSAXParser();

            parser.SetDelegator(this);

            parser.ParseContent(data);
        }

        CCTileMapInfo()
        {
            Tilesets = new List<CCTileSetInfo>();
            Layers = new List<CCTileLayerInfo>();
            ObjectGroups = new List<CCTileMapObjectGroup>(4);
            MapProperties = new Dictionary<string, string>();
            TileProperties = new Dictionary<short, Dictionary<string, string>>();
            TileAnimations = new Dictionary<short, List<CCTileAnimationKeyFrame>>();
            tileDataCompressionType = CCTileDataCompressionType.None;
            currentParentElement = CCTileMapProperty.None;
            currentFirstGID = 0;

            // Associating xml elements of tmx file with parse actions
            mapFileElementActions = new Dictionary<string, Tuple<Action,Action>>
            {
                { "map", Tuple.Create<Action,Action>(ParseMapElement, ParseMapEndElement) },
                { "tileset", Tuple.Create<Action,Action>(ParseTilesetElement, ParseTilesetEndElement) },
                { "tile", Tuple.Create<Action,Action>(ParseTileElement, ParseTileEndElement) },
                { "animation", Tuple.Create<Action,Action>(ParseTileAnimationElement, ParseTileAnimationEndElement) },
                { "frame", Tuple.Create<Action,Action>(ParseTileAnimationKeyFrameElement, ParseTileAnimationKeyFrameEndElement) },
                { "layer", Tuple.Create<Action,Action>(ParseLayerElement, ParseLayerEndElement) },
                { "objectgroup", Tuple.Create<Action,Action>(ParseObjectGroupElement, ParseObjectGroupEndElement) },
                { "image", Tuple.Create<Action,Action>(ParseImageElement, ParseImageEndElement) },
                { "data", Tuple.Create<Action,Action>(ParseDataElement, ParseDataEndElement) },
                { "object", Tuple.Create<Action,Action>(ParseObjectElement, ParseObjectEndElement) },
                { "property", Tuple.Create<Action,Action>(ParsePropertyElement, ParsePropertyEndElement) },
                { "polygon", Tuple.Create<Action,Action>(ParsePolygonElement, ParsePolygonEndElement) },
                { "polyline", Tuple.Create<Action,Action>(ParsePolylineElement, ParsePolylineEndElement) },
                { "ellipse", Tuple.Create<Action,Action>(ParseEllipseElement, ParseEllipseEndElement) },
            };
        }

        // Initalises parsing of an XML file, either a tmx (Map) file or tsx (Tileset) file
        bool ParseXmlFile(string xmlFilename)
        {
            var parser = new CCSAXParser();

            parser.SetDelegator(this);

            return parser.ParseContentFile(xmlFilename);
        }

        #endregion Constructors


        #region ICCSAXDelegator methods

        public void StartElement(object ctx, string elementName, string[] atts)
        {
            currentAttributeDict = new Dictionary<string, string>();

            if (atts != null && atts[0] != null)
            {
                for (int i = 0; i + 1 < atts.Length; i += 2)
                {
                    string key = atts[i];
                    string value = atts[i + 1];
                    currentAttributeDict.Add(key, value);
                }
            }

            // Run the action that corresponds to the current element string found in xml file
            Tuple<Action,Action> elementParseActions = null;
            if (mapFileElementActions.TryGetValue(elementName, out elementParseActions))
            {
                // Item 1 of tuple corresponds to begin element action
                elementParseActions.Item1();
            }

            currentAttributeDict = null;
        }


        public void EndElement(object ctx, string elementName)
        {
            // Run the action that corresponds to the current element string found in xml file
            Tuple<Action,Action> elementParseActions = null;
            if (mapFileElementActions.TryGetValue(elementName, out elementParseActions))
            {
                // Item 2 of tuple corresponds to end element action
                elementParseActions.Item2();
            }
        }


        public void TextHandler(object ctx, byte[] ch, int len)
        {
            if (storingCharacters)
            {
                currentString = ch;
            }
        }

        #endregion ICCSAXDelegator methods


        #region Parse begin element methods

        void ParseMapElement()
        {
            // Version
            float version = CCUtils.CCParseFloat(currentAttributeDict[MapElementVersion]);
            if (version != 1.0f)
            {
                CCLog.Log("CocosSharp: CCTileMapInfo: Unsupported TMX version: {0}", version);
            }

            // Map type. Ortho, Iso, etc.
            string mapTypeStr = currentAttributeDict[MapElementMapType];
            CCTileMapType mapType = CCTileMapType.None;

            if (mapTypeKeys.TryGetValue(mapTypeStr, out mapType))
            {
                this.MapType = mapType;
            } else {
                CCLog.Log("CocosSharp: CCTileMapInfo: Unsupported TMX map type: {0}", mapTypeStr);
            }

            // Num of tile rows/columns in map
            CCTileMapCoordinates mapSize;
            mapSize.Column = (int)CCUtils.CCParseFloat(currentAttributeDict[MapElementNumOfColumns]);
            mapSize.Row = (int)CCUtils.CCParseFloat(currentAttributeDict[MapElementNumOfRows]);
            this.MapDimensions = mapSize;

            // Default tile texel dimensions
            CCSize tileTexelSize;
            tileTexelSize.Width = CCUtils.CCParseFloat(currentAttributeDict[MapElementTileTexelWidth]);
            tileTexelSize.Height = CCUtils.CCParseFloat(currentAttributeDict[MapElementTileTexelHeight]);
            this.TileTexelSize = tileTexelSize;

            this.currentParentElement = CCTileMapProperty.Map;
        }

        void ParseTilesetElement()
        {
            string externalTilesetFilename = null;

            // Tileset source
            if (currentAttributeDict.TryGetValue(TilesetElementFileSource, out externalTilesetFilename))
            {
                externalTilesetFilename = CCFileUtils.FullPathFromRelativeFile(externalTilesetFilename, 
                    TileMapFileName);

                currentFirstGID = short.Parse(currentAttributeDict[TilesetElementFirstGid]);

                ParseXmlFile(externalTilesetFilename);
            }
            else
            {
                var tileset = new CCTileSetInfo();

                tileset.Name = currentAttributeDict[TilesetElementName];

                // First GID
                if (currentFirstGID == 0)
                {
                    tileset.FirstGid = short.Parse(currentAttributeDict[TilesetElementFirstGid]);
                }
                else
                {
                    tileset.FirstGid = currentFirstGID;
                    currentFirstGID = 0;
                }

                string tileSpacingStr = null;
                string borderSizeStr = null;

                // Tilesheet tile spacing
                if(currentAttributeDict.TryGetValue(TilesetElementTileSpacing, out tileSpacingStr))
                    tileset.TileSpacing = int.Parse(tileSpacingStr);

                // Tilesheet border width
                if (currentAttributeDict.TryGetValue(TilesetElementBorderSize, out borderSizeStr))
                    tileset.BorderWidth = int.Parse(borderSizeStr);

                // Tile texel size
                CCSize tileTexelSize;
                tileTexelSize.Width = CCUtils.CCParseFloat(currentAttributeDict[TilesetElementTexelWidth]);
                tileTexelSize.Height = CCUtils.CCParseFloat(currentAttributeDict[TilesetElementTexelHeight]);
                tileset.TileTexelSize = tileTexelSize;

                Tilesets.Add(tileset);
            }
        }

        void ParseTileElement()
        {
            if (currentParentElement == CCTileMapProperty.Layer)
            {
                int layersCount = Layers != null ? Layers.Count : 0;
                CCTileLayerInfo layer = layersCount > 0 ? Layers[layersCount - 1] : null;

                uint gidAndFlags = uint.Parse(currentAttributeDict[TileElementGidAndFlags]);

                if (currentXmlTileIndex < layer.NumberOfTiles)
                    layer.TileGIDAndFlags[currentXmlTileIndex++] = CCTileMapFileEncodedTileFlags.DecodeGidAndFlags(gidAndFlags);
            }
            else
            {
                int tilesetCount = Tilesets != null ? Tilesets.Count : 0;
                CCTileSetInfo info = tilesetCount > 0 ? Tilesets[tilesetCount - 1] : null;

                var dict = new Dictionary<string, string>();

                ParentGID = (short)(info.FirstGid + short.Parse(currentAttributeDict[TileElementId]));
                TileProperties.Add(ParentGID, dict);
                currentParentElement = CCTileMapProperty.Tile;
            }

        }

        void ParseTileAnimationElement()
        {
            if(currentParentElement == CCTileMapProperty.Tile) 
            {
                currentParentElement = CCTileMapProperty.TileAnimation;
                currentTileAnimationKeyFrames = new List<CCTileAnimationKeyFrame>();
            }
        }

        void ParseTileAnimationKeyFrameElement()
        {
            if(currentParentElement == CCTileMapProperty.TileAnimation && currentTileAnimationKeyFrames != null) 
            {
                int tilesetCount = Tilesets != null ? Tilesets.Count : 0;
                CCTileSetInfo info = tilesetCount > 0 ? Tilesets[tilesetCount - 1] : null;

                short frameGid = (short)(info.FirstGid + short.Parse(currentAttributeDict[TileAnimKeyFrameGid]));
                short frameDuration = short.Parse(currentAttributeDict [TileAnimKeyFrameDuration]);

                if(frameGid >= 0 && frameDuration > 0)
                    currentTileAnimationKeyFrames.Add (new CCTileAnimationKeyFrame(frameGid, frameDuration));
            }
        }

        void ParseLayerElement()
        {
            var layerInfo = new CCTileLayerInfo();
            layerInfo.Name = currentAttributeDict[LayerElementName];

            CCTileMapCoordinates layerSize;
            layerSize.Column = (int)CCUtils.CCParseFloat(currentAttributeDict[LayerElementNumOfColumns]);
            layerSize.Row = (int)CCUtils.CCParseFloat(currentAttributeDict[LayerElementNumOfRows]);
            layerInfo.LayerDimensions = layerSize;

            layerInfo.TileGIDAndFlags = new CCTileGidAndFlags[layerSize.Column * layerSize.Row];

            if (currentAttributeDict.ContainsKey(LayerElementVisible))
            {
                string visible = currentAttributeDict[LayerElementVisible];
                layerInfo.Visible = !(visible == "0");
            }
            else
            {
                layerInfo.Visible = true;
            }

            if (currentAttributeDict.ContainsKey(LayerElementOpacity))
            {
                string opacity = currentAttributeDict[LayerElementOpacity];
                layerInfo.Opacity = (byte)(byte.MaxValue * CCUtils.CCParseFloat(opacity));
            }
            else
            {
                layerInfo.Opacity = byte.MaxValue;
            }

            float x = currentAttributeDict.ContainsKey(LayerElementXOffset) ? 
                CCUtils.CCParseFloat(currentAttributeDict[LayerElementXOffset]) : 0;
            float y = currentAttributeDict.ContainsKey(LayerElementYOffset) ? 
                CCUtils.CCParseFloat(currentAttributeDict[LayerElementYOffset]) : 0;
            layerInfo.TileCoordOffset = new CCPoint(x, y);

            Layers.Add(layerInfo);

            currentParentElement = CCTileMapProperty.Layer;
        }

        void ParseObjectGroupElement()
        {
            var objectGroup = new CCTileMapObjectGroup();
            objectGroup.GroupName = currentAttributeDict[ObjectGrpElementName];

            CCPoint positionOffset = CCPoint.Zero;
            if (currentAttributeDict.ContainsKey(ObjectGrpElementXOffset))
                positionOffset.X = CCUtils.CCParseFloat(currentAttributeDict[ObjectGrpElementXOffset]) * TileTexelSize.Width;
            if (currentAttributeDict.ContainsKey(ObjectGrpElementYOffset))
                positionOffset.Y = CCUtils.CCParseFloat(currentAttributeDict[ObjectGrpElementYOffset]) * TileTexelSize.Height;
            objectGroup.PositionOffset = positionOffset;

            ObjectGroups.Add(objectGroup);

            currentParentElement = CCTileMapProperty.ObjectGroup;
        }

        void ParseImageElement()
        {
            List<CCTileSetInfo> tilesets = Tilesets;
            int tilesetCount = tilesets != null ? tilesets.Count : 0;
            CCTileSetInfo tileset = tilesetCount > 0 ? tilesets[tilesetCount - 1] : null;

            string imagename = currentAttributeDict[ImageElementTilesheetName];
            tileset.TilesheetFilename = imagename;

            var directory = string.Empty;
            if (string.IsNullOrEmpty (TileMapFileName))
                tileset.TilesheetFilename = imagename;
<<<<<<< HEAD
            else if (!CCFileUtils.GetDirectoryName (imagename, out directory))
                tileset.TilesheetFilename = CCFileUtils.FullPathFromRelativeFile (imagename, TileMapFileName);
=======
            else 
            {
                //if (CCFileUtils.GetDirectoryName (imagename, out directory))
                    tileset.TilesheetFilename = CCFileUtils.FullPathFromRelativeFile (imagename, TileMapFileName);
            }
>>>>>>> 73f77412
        }

        void ParseDataElement()
        {
            string encoding = currentAttributeDict.ContainsKey(DataElementEncoding) 
                ? currentAttributeDict[DataElementEncoding] : String.Empty;
            string compression = currentAttributeDict.ContainsKey(DataElementCompression) 
                ? currentAttributeDict[DataElementCompression] : String.Empty;

            if (encoding == DataElementBase64) 
            {
                tileDataCompressionType = tileDataCompressionType | CCTileDataCompressionType.Base64;
                storingCharacters = true;

                if (compression == DataElementGzip) {
                    tileDataCompressionType = tileDataCompressionType | CCTileDataCompressionType.Gzip;
                } else if (compression == DataElementZlib) {
                    tileDataCompressionType = tileDataCompressionType | CCTileDataCompressionType.Zlib;
                } else if (compression != String.Empty) {
                    throw new NotImplementedException (
                        String.Format ("CCTileMapInfo: ParseDataElement: Unsupported compression method {0}", compression));
                }
            } 
            else if (encoding == DataElementCsv) 
            {
                tileDataCompressionType = CCTileDataCompressionType.Csv;
                storingCharacters = true;
            }

            else if(encoding != String.Empty)
                throw new NotImplementedException("CTileMapInfo: ParseDataElement: Only base64 encoded maps are supported");
        }

        void ParseObjectElement()
        {
	        if (ObjectGroups == null || ObjectGroups.Count == 0)
		        return;

            CCTileMapObjectGroup objectGroup = ObjectGroups[ObjectGroups.Count - 1];

            // The value for "type" was blank or not a valid class name
            // Create an instance of TMXObjectInfo to store the object and its properties
            var dict = new Dictionary<string, string>();

            var array = new[] { ObjectElementName, ObjectElementType, ObjectElementWidth, ObjectElementHeight, ObjectElementGid};

            foreach (string key in array)
            {
	            if (currentAttributeDict.ContainsKey(key))
	            {
		            dict.Add(key, currentAttributeDict[key]);
	            }
            }

            float x = float.Parse(currentAttributeDict[ObjectElementXPosition]) + objectGroup.PositionOffset.X;
            float y = float.Parse(currentAttributeDict[ObjectElementYPosition]) + objectGroup.PositionOffset.Y;

            // Correct y position. Tiled uses inverted y-coordinate system where top is y=0
            y = (MapDimensions.Row * TileTexelSize.Height) - y -
                (currentAttributeDict.ContainsKey(ObjectElementHeight) ? float.Parse(currentAttributeDict[ObjectElementHeight]) : 0);

            dict.Add(ObjectElementXPosition, ToFloatString(x));
            dict.Add(ObjectElementYPosition, ToFloatString(y));

            objectGroup.Objects.Add(dict);

            currentParentElement = CCTileMapProperty.Object;
        }

        void ParsePropertyElement()
        {
            if (currentParentElement == CCTileMapProperty.None)
            {
                CCLog.Log("CCTileMapInfo: ParsePropertyElement: Parent element is unsupported. Cannot add property named '{0}' with value '{1}'",
                    currentAttributeDict[PropertyElementName], currentAttributeDict[PropertyElementValue]);
            }
            else if (currentParentElement == CCTileMapProperty.Map)
            {
                // The parent element is the map
                string value = currentAttributeDict[PropertyElementValue];
                string key = currentAttributeDict[PropertyElementName];
                MapProperties.Add(key, value);
            }
            else if (currentParentElement == CCTileMapProperty.Layer)
            {
                int layersCount = Layers != null ? Layers.Count : 0;
                CCTileLayerInfo layer = layersCount > 0 ? Layers[layersCount - 1] : null;

                string value = currentAttributeDict[PropertyElementValue];
                string key = currentAttributeDict[PropertyElementName];
                // Add the property to the layer
                layer.Properties.Add(key, value);
            }
            else if (currentParentElement == CCTileMapProperty.ObjectGroup)
            {
                int objGroupsCount = ObjectGroups != null ? ObjectGroups.Count : 0;
                CCTileMapObjectGroup objectGroup = objGroupsCount > 0 ? ObjectGroups[objGroupsCount - 1] : null;
                string value = currentAttributeDict[PropertyElementValue];
                string key = currentAttributeDict[PropertyElementName];
                objectGroup.Properties.Add(key, value);
            }
            else if (currentParentElement == CCTileMapProperty.Object)
            {
                // The parent element is the last object
                int objGroupsCount = ObjectGroups != null ? ObjectGroups.Count : 0;
                CCTileMapObjectGroup objectGroup = objGroupsCount > 0 ? ObjectGroups[objGroupsCount - 1] : null;

                List<Dictionary<string, string>> objects = objectGroup.Objects;
                int objCount = objects != null ? objects.Count : 0;
                Dictionary<string, string> dict = objCount > 0 ? objects[objCount -1] : null;

                string propertyName = currentAttributeDict[PropertyElementName];
                string propertyValue = currentAttributeDict[PropertyElementValue];
                dict.Add(propertyName, propertyValue);
            }
            else if (currentParentElement == CCTileMapProperty.Tile)
            {
                Dictionary<string, string> dict = TileProperties[ParentGID];

                string propertyName = currentAttributeDict[PropertyElementName];
                string propertyValue = currentAttributeDict[PropertyElementValue];
                dict.Add(propertyName, propertyValue);
            }
        }

        void ParsePolygonElement()
        {
			ParseMultilineShape(ObjectElementShapePolygon);
        }

        void ParsePolylineElement()
        {
			ParseMultilineShape(ObjectElementShapePolyline);
        }

	    void ParseMultilineShape(string shapeName)
	    {
            // Find parent object's dict and add points to it. If at any time we don't find the objects we are expecting 
			// based on the state of the parser, just return without doing anything instead of crashing.
 	        if (ObjectGroups == null || ObjectGroups.Count == 0)
		        return;

            CCTileMapObjectGroup objectGroup = ObjectGroups[ObjectGroups.Count - 1];
	        if (objectGroup == null || objectGroup.Objects.Count == 0)
		        return;

	        var dict = objectGroup.Objects[objectGroup.Objects.Count - 1];
	        if (!currentAttributeDict.ContainsKey(ObjectElementPoints))
		        return;

            string value = currentAttributeDict[ObjectElementPoints];
	        if (String.IsNullOrWhiteSpace(value))
		        return;

		    if (!dict.ContainsKey(ObjectElementXPosition) || !dict.ContainsKey(ObjectElementYPosition))
			    return;

		    float objectXOffset = float.Parse(dict[ObjectElementXPosition]);
		    float objectYOffset = float.Parse(dict[ObjectElementYPosition]);

	        string[] pointPairs = value.Split(' ');
	        var points = new CCPoint[pointPairs.Length];

	        var sb = new StringBuilder();
	        for (int i = 0; i < pointPairs.Length; i++)
	        {
		        string pointPair = pointPairs[i];
		        string[] pointCoords = pointPair.Split(',');
		        if (pointCoords.Length != 2)
			        return;

				// Adjust the offsets relative to the parent object. When adjusting the coordinates,
				// correct y position. Tiled uses inverted y-coordinate system where top is y=0.
				// We have to invert the y coordinate to make it move in the correct direction relative to the parent.
		        points[i].X = float.Parse(pointCoords[0]) + objectXOffset;
		        points[i].Y = float.Parse(pointCoords[1]) * -1 + objectYOffset;

		        sb.Append(ToFloatString(points[i].X));
		        sb.Append(",");
		        sb.Append(ToFloatString(points[i].Y));
		        sb.Append(" ");
	        }

			// Strip the trailing space
			string pointsString = sb.Length > 0 ? sb.ToString(0, sb.Length - 1) : null;
            dict.Add(ObjectElementPoints, pointsString);

			dict[ObjectElementShape] = shapeName;
	    }

	    void ParseEllipseElement()
	    {
 	        if (ObjectGroups == null || ObjectGroups.Count == 0)
		        return;

            CCTileMapObjectGroup objectGroup = ObjectGroups[ObjectGroups.Count - 1];
	        if (objectGroup == null || objectGroup.Objects.Count == 0)
		        return;

	        var dict = objectGroup.Objects[objectGroup.Objects.Count - 1];
			dict[ObjectElementShape] = ObjectElementShapeEllipse;
	    }

	    string ToFloatString(float f)
	    {
            double floorF = Math.Floor(f);

            // Different numeric dict values can be either int or float depending on context
            // When we call Parse.int(str), we need to format of the string to include no decimals
            // or else a bad format exception is thrown

            if (f == floorF)
                return ((int)f).ToString();
            else
                return f.ToString();
	    }

        #endregion Parse begin element methods

        #region Parse end element methods

        void ParseMapEndElement()
        {
            currentParentElement = CCTileMapProperty.None;
        }

        void ParseTileEndElement()
        {
        }

        void ParseTileAnimationEndElement()
        {
            if(currentParentElement == CCTileMapProperty.TileAnimation) 
            {
                if(currentTileAnimationKeyFrames != null && currentTileAnimationKeyFrames.Count > 0)
                    TileAnimations.Add(ParentGID, currentTileAnimationKeyFrames);

                currentTileAnimationKeyFrames = null;
            }

            currentParentElement = CCTileMapProperty.Tile;
        }

        void ParseTileAnimationKeyFrameEndElement()
        {
        }

        void ParseTilesetEndElement()
        {
        }

        void ParseLayerEndElement()
        {
            currentParentElement = CCTileMapProperty.None;
        }

        void ParseObjectGroupEndElement()
        {
            currentParentElement = CCTileMapProperty.None;
        }

        void ParseImageEndElement()
        {
        }

        void ParseDataEndElement()
        {
            byte[] encoded = null;

            if ((tileDataCompressionType & CCTileDataCompressionType.Base64) != 0)
            {
                storingCharacters = false;

                int layersCount = Layers != null ? Layers.Count : 0;
                CCTileLayerInfo layer = layersCount > 0 ? Layers[layersCount - 1] : null;

                if ((tileDataCompressionType & (CCTileDataCompressionType.Gzip | CCTileDataCompressionType.Zlib)) != 0)
                {
                    if ((tileDataCompressionType & CCTileDataCompressionType.Gzip) != 0)
                    {
                        try
                        {
                            encoded = ZipUtils.Inflate(new MemoryStream(currentString), ZipUtils.CompressionFormat.Gzip);
                        }
                        catch (Exception ex)
                        {
                            CCLog.Log("failed to decompress embedded data object in TMX file.");
                            CCLog.Log(ex.ToString());
                        }
                    }

                    if ((tileDataCompressionType & CCTileDataCompressionType.Zlib) != 0)
                    {
                        encoded = ZipUtils.Inflate (new MemoryStream (currentString), ZipUtils.CompressionFormat.Zlib);
                    }
                }
                else
                {
                    encoded = currentString;
                }
                    
                for (int i = 0; i < layer.TileGIDAndFlags.Length; i++)
                {
                    int i4 = i * 4;

                    uint gidAndFlags = (uint) (
                        (uint)encoded[i4] |
                        (uint)encoded[(int)(i4 + 1)] << 8 |
                        (uint)encoded[(int)(i4 + 2)] << 16 |
                        (uint)encoded[(int)(i4 + 3)] << 24);
                        

                    layer.TileGIDAndFlags[i] = CCTileMapFileEncodedTileFlags.DecodeGidAndFlags(gidAndFlags);
                }

                currentString = null;
            }
            else if(tileDataCompressionType == CCTileDataCompressionType.Csv)
            {
                storingCharacters = false;

                int layersCount = Layers != null ? Layers.Count : 0;
                CCTileLayerInfo layer = layersCount > 0 ? Layers[layersCount - 1] : null;

                var str = System.Text.Encoding.UTF8.GetString(currentString, 0, currentString.Length).Split(',');

                for (int i = 0; i < layer.TileGIDAndFlags.Length; i++)
                {
                    uint gidAndFlags = uint.Parse(str[i]);
                    layer.TileGIDAndFlags[i] = CCTileMapFileEncodedTileFlags.DecodeGidAndFlags(gidAndFlags);
                }

                currentString = null;
            }


            else if((tileDataCompressionType & CCTileDataCompressionType.None) != 0)
            {
                currentXmlTileIndex = 0;
            }
        }

        void ParseObjectEndElement()
        {
            currentParentElement = CCTileMapProperty.None;
        }

        void ParsePropertyEndElement()
        {
        }

        void ParsePolygonEndElement()
        {
        }

        void ParsePolylineEndElement()
        {
        }

	    void ParseEllipseEndElement()
	    {
	    }

        #endregion Parse end element methods
    }
}
<|MERGE_RESOLUTION|>--- conflicted
+++ resolved
@@ -440,16 +440,8 @@
             var directory = string.Empty;
             if (string.IsNullOrEmpty (TileMapFileName))
                 tileset.TilesheetFilename = imagename;
-<<<<<<< HEAD
-            else if (!CCFileUtils.GetDirectoryName (imagename, out directory))
+            else
                 tileset.TilesheetFilename = CCFileUtils.FullPathFromRelativeFile (imagename, TileMapFileName);
-=======
-            else 
-            {
-                //if (CCFileUtils.GetDirectoryName (imagename, out directory))
-                    tileset.TilesheetFilename = CCFileUtils.FullPathFromRelativeFile (imagename, TileMapFileName);
-            }
->>>>>>> 73f77412
         }
 
         void ParseDataElement()
