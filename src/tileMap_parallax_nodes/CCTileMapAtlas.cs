--- conflicted
+++ resolved
@@ -66,11 +66,7 @@
         {
             base.AddedToNewScene();
 
-<<<<<<< HEAD
-            if (Scene != null)
-=======
-            if (Director != null && TGAInfo != null)
->>>>>>> 3b7eae0a
+            if (Scene != null && TGAInfo != null)
             {
                 UpdateAtlasValues();
             }
@@ -112,7 +108,7 @@
                 TGAInfo.ImageData[position.X + position.Y * TGAInfo.Width] = new Color(tile.R, tile.G, tile.B, tile.A);
 
                 // XXX: this method consumes a lot of memory
-                // XXX: a tree of something like that shall be impolemented
+                // XXX: a tree of something like that shall be implemented
                 int num = PositionToAtlasIndex[position];
                 UpdateAtlasValueAt(position, tile.ToColor(), num);
             }
@@ -122,13 +118,11 @@
 
         void UpdateAtlasValueAt(CCGridSize pos, Color value, int index)
         {
-<<<<<<< HEAD
-            if(Director == null)
-                return;
-
-            int x = pos.X;
-            int y = pos.Y;
-
+            UpdateAtlasValueAt(pos.X, pos.Y, value, index);
+        }
+
+        void UpdateAtlasValueAt(int x, int y, Color value, int index)
+        {
             float row = (float)(value.R % ItemsPerRow);
             float col = (float)(value.R / ItemsPerRow);
 
@@ -181,79 +175,11 @@
             quad.BottomLeft.Colors = color;
 
             TextureAtlas.UpdateQuad(ref quad, index);
-=======
-			UpdateAtlasValueAt(pos.X, pos.Y, value, index);
->>>>>>> 3b7eae0a
-        }
-
-		void UpdateAtlasValueAt(int x, int y, Color value, int index)
-		{
-			if(Director == null)
-				return;
-
-			float row = (float)(value.R % ItemsPerRow);
-			float col = (float)(value.R / ItemsPerRow);
-
-			float textureWide = (TextureAtlas.Texture.PixelsWide);
-			float textureHigh = (TextureAtlas.Texture.PixelsHigh);
-
-			float itemWidthInPixels = ItemWidth * Director.ContentScaleFactor;
-			float itemHeightInPixels = ItemHeight * Director.ContentScaleFactor;
-
-			#if CC_FIX_ARTIFACTS_BY_STRECHING_TEXEL
-			float left        = (2 * row * itemWidthInPixels + 1) / (2 * textureWide);
-			float right       = left + (itemWidthInPixels * 2 - 2) / (2 * textureWide);
-			float top         = (2 * col * itemHeightInPixels + 1) / (2 * textureHigh);
-			float bottom      = top + (itemHeightInPixels * 2 - 2) / (2 * textureHigh);
-			#else
-			float left = (row * itemWidthInPixels) / textureWide;
-			float right = left + itemWidthInPixels / textureWide;
-			float top = (col * itemHeightInPixels) / textureHigh;
-			float bottom = top + itemHeightInPixels / textureHigh;
-			#endif
-
-			CCV3F_C4B_T2F_Quad quad = new CCV3F_C4B_T2F_Quad();
-
-			quad.TopLeft.TexCoords.U = left;
-			quad.TopLeft.TexCoords.V = top;
-			quad.TopRight.TexCoords.U = right;
-			quad.TopRight.TexCoords.V = top;
-			quad.BottomLeft.TexCoords.U = left;
-			quad.BottomLeft.TexCoords.V = bottom;
-			quad.BottomRight.TexCoords.U = right;
-			quad.BottomRight.TexCoords.V = bottom;
-
-			quad.BottomLeft.Vertices.X = (x * ItemWidth);
-			quad.BottomLeft.Vertices.Y = (y * ItemHeight);
-			quad.BottomLeft.Vertices.Z = 0.0f;
-			quad.BottomRight.Vertices.X = (x * ItemWidth + ItemWidth);
-			quad.BottomRight.Vertices.Y = (y * ItemHeight);
-			quad.BottomRight.Vertices.Z = 0.0f;
-			quad.TopLeft.Vertices.X = (x * ItemWidth);
-			quad.TopLeft.Vertices.Y = (y * ItemHeight + ItemHeight);
-			quad.TopLeft.Vertices.Z = 0.0f;
-			quad.TopRight.Vertices.X = (x * ItemWidth + ItemWidth);
-			quad.TopRight.Vertices.Y = (y * ItemHeight + ItemHeight);
-			quad.TopRight.Vertices.Z = 0.0f;
-
-			var color = new CCColor4B(DisplayedColor.R, DisplayedColor.G, DisplayedColor.B, DisplayedOpacity);
-			quad.TopRight.Colors = color;
-			quad.TopLeft.Colors = color;
-			quad.BottomRight.Colors = color;
-			quad.BottomLeft.Colors = color;
-
-			TextureAtlas.UpdateQuad(ref quad, index);
-		}
-
-		public override void UpdateAtlasValues()
-        {
-<<<<<<< HEAD
-            if(Scene == null)
-=======
-			// if we do not have a director yet or have already loading the atlas values
-			// we do not execut this again.
-			if(Director == null || PositionToAtlasIndex.Count > 0)
->>>>>>> 3b7eae0a
+        }
+
+        public override void UpdateAtlasValues()
+        {
+            if(PositionToAtlasIndex.Count > 0)
                 return;
 
             Debug.Assert(TGAInfo != null, "tgaInfo must be non-nil");
@@ -271,8 +197,8 @@
                         if (value.R != 0)
                         {
                             var pos = new CCGridSize(x, y);
-							UpdateAtlasValueAt(x, y, value, total);
-							PositionToAtlasIndex.Add(pos, total);
+                            UpdateAtlasValueAt(x, y, value, total);
+                            PositionToAtlasIndex.Add(pos, total);
 
                             total++;
                         }
