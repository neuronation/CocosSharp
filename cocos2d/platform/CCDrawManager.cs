using System;
using System.Collections.Generic;
using System.Diagnostics;
using Microsoft.Xna.Framework;
using Microsoft.Xna.Framework.Graphics;

namespace CocosSharp
{
    public enum CCClipMode
    {
        /// <summary>
        /// No clipping of children
        /// </summary>
        None,
        /// <summary>
        /// Clipping with a ScissorRect
        /// </summary>
        Bounds,
        /// <summary>
        /// Clipping with the ScissorRect and in a RenderTarget
        /// </summary>
        BoundsWithRenderTarget
    }

    public static class CCDrawManager
    {
        private const int DefaultQuadBufferSize = 1024 * 4;
        public static string DefaultFont = "arial";

        public static BasicEffect PrimitiveEffect;
        public static AlphaTestEffect AlphaTestEffect;

        private static BasicEffect m_defaultEffect;
        private static Effect m_currentEffect;
        private static readonly Stack<Effect> m_effectStack = new Stack<Effect>();

        public static SpriteBatch spriteBatch;
        internal static GraphicsDevice graphicsDevice;

        internal static Matrix m_worldMatrix;
        internal static Matrix m_viewMatrix;
        internal static Matrix m_projectionMatrix;

        private static readonly Matrix[] m_matrixStack = new Matrix[100];
        private static int m_stackIndex;

        internal static Matrix m_Matrix;
        private static Matrix m_TmpMatrix;

        private static RenderTarget2D m_renderTarget = null;

        private static Texture2D m_currentTexture;
        private static bool m_textureEnabled;
        private static bool m_vertexColorEnabled;

        private static readonly Dictionary<CCBlendFunc, BlendState> m_blendStates = new Dictionary<CCBlendFunc, BlendState>();

        private static DepthStencilState m_DepthEnableStencilState;
        private static DepthStencilState m_DepthDisableStencilState;

        //Flags
        private static bool m_worldMatrixChanged;
        private static bool m_projectionMatrixChanged;
        private static bool m_viewMatrixChanged;
        private static bool m_textureChanged;
        private static bool m_effectChanged;

        private static int m_lastWidth;
        private static int m_lastHeight;
        private static bool m_depthTest = true;
        private static CCBlendFunc m_currBlend = CCBlendFunc.AlphaBlend;
        private static RenderTarget2D m_currRenderTarget;
        private static Viewport m_savedViewport;
        private static CCQuadVertexBuffer m_quadsBuffer;
        private static CCIndexBuffer<short> m_quadsIndexBuffer;

        public static int DrawCount;
        private static CCV3F_C4B_T2F[] m_quadVertices;
        private static float m_fScaleX;
        private static float m_fScaleY;
        private static CCRect m_obViewPortRect;
        private static CCSize m_obScreenSize;
        private static CCSize m_obDesignResolutionSize;
        private static CCResolutionPolicy m_eResolutionPolicy = CCResolutionPolicy.UnKnown;
        private static float m_fFrameZoomFactor = 1.0f;
        private static DepthFormat m_PlatformDepthFormat = DepthFormat.Depth24;
        // ref: http://www.khronos.org/registry/gles/extensions/NV/GL_NV_texture_npot_2D_mipmap.txt
        private static bool m_AllowNonPower2Textures = true;

        internal static CCRawList<CCV3F_C4B_T2F> _tmpVertices = new CCRawList<CCV3F_C4B_T2F>();

        private static bool m_bNeedReinitResources;

        public static bool VertexColorEnabled
        {
            get { return m_vertexColorEnabled; }
            set
            {
                if (m_vertexColorEnabled != value)
                {
                    m_vertexColorEnabled = value;
                    m_textureChanged = true;
                }
            }
        }

        public static bool TextureEnabled
        {
            get { return m_textureEnabled; }
            set
            {
                if (m_textureEnabled != value)
                {
                    m_textureEnabled = value;
                    m_textureChanged = true;
                }
            }
        }

        public static DepthStencilState DepthStencilState
        {
            get { return graphicsDevice.DepthStencilState; }
            set { graphicsDevice.DepthStencilState = value; }
        }

        public static GraphicsDevice GraphicsDevice
        {
            get { return graphicsDevice; }

			set { InitializeGraphicsDevice (value); }
        }

        public static BlendState BlendState
        {
            get { return graphicsDevice.BlendState; }
            set
            {
                graphicsDevice.BlendState = value;
                m_currBlend.Source = -1;
                m_currBlend.Destination = -1;
            }
        }

        public static Matrix ViewMatrix
        {
            get { return m_viewMatrix; }
            set
            {
                m_viewMatrix = value;
                m_viewMatrixChanged = true;
            }
        }

        public static Matrix ProjectionMatrix
        {
            get { return m_projectionMatrix; }
            set
            {
                m_projectionMatrix = value;
                m_projectionMatrixChanged = true;
            }
        }

        public static Matrix WorldMatrix
        {
            get { return m_Matrix; }
            set
            {
                m_Matrix = m_worldMatrix = value;
                m_worldMatrixChanged = true;
            }
        }

        public static CCSize DesignResolutionSize
        {
            get { return m_obDesignResolutionSize; }
        }

        public static CCResolutionPolicy ResolutionPolicy
        {
            get { return m_eResolutionPolicy; }
        }

        public static CCSize FrameSize
        {
            get { return m_obScreenSize; }
            set { m_obDesignResolutionSize = m_obScreenSize = value; }
        }

        public static bool DepthTest
        {
            get { return m_depthTest; }
            set
            {
                m_depthTest = value;
                // NOTE: This must be disabled when primitives are drawing, e.g. lines, polylines, etc.
                graphicsDevice.DepthStencilState = value ? m_DepthEnableStencilState : m_DepthDisableStencilState;
                //graphicsDevice.DepthStencilState = value ? DepthStencilState.Default : DepthStencilState.None;
            }
        }

        public static CCSize VisibleSize
        {
            get
            {
                if (m_eResolutionPolicy == CCResolutionPolicy.NoBorder)
                {
                    return new CCSize(m_obScreenSize.Width / m_fScaleX, m_obScreenSize.Height / m_fScaleY);
                }
                else
                {
                    return m_obDesignResolutionSize;
                }
            }
        }

        public static CCPoint VisibleOrigin
        {
            get
            {
                if (m_eResolutionPolicy == CCResolutionPolicy.NoBorder)
                {
                    return new CCPoint((m_obDesignResolutionSize.Width - m_obScreenSize.Width / m_fScaleX) / 2,
                                       (m_obDesignResolutionSize.Height - m_obScreenSize.Height / m_fScaleY) / 2);
                }
                else
                {
                    return CCPoint.Zero;
                }
            }
        }

        private static List<RasterizerState> _rasterizerStatesCache = new List<RasterizerState>();

        private static RasterizerState GetScissorRasterizerState(bool scissorEnabled)
        {
            var currentState = graphicsDevice.RasterizerState;

            for (int i = 0; i < _rasterizerStatesCache.Count; i++)
            {
                var state = _rasterizerStatesCache[i];
                if (
                    state.ScissorTestEnable == scissorEnabled &&
                    currentState.CullMode == state.CullMode &&
                    currentState.DepthBias == state.DepthBias &&
                    currentState.FillMode == state.FillMode &&
                    currentState.MultiSampleAntiAlias == state.MultiSampleAntiAlias &&
                    currentState.SlopeScaleDepthBias == state.SlopeScaleDepthBias
                    )
                {
                    return state;
                }
            }

            var newState = new RasterizerState
            {
                ScissorTestEnable = scissorEnabled,
                CullMode = currentState.CullMode,
                DepthBias = currentState.DepthBias,
                FillMode = currentState.FillMode,
                MultiSampleAntiAlias = currentState.MultiSampleAntiAlias,
                SlopeScaleDepthBias = currentState.SlopeScaleDepthBias
            };

            _rasterizerStatesCache.Add(newState);

            return newState;
        }

        public static bool ScissorRectEnabled
        {
            get { return graphicsDevice.RasterizerState.ScissorTestEnable; }
            set
            {
                if (graphicsDevice.RasterizerState.ScissorTestEnable != value)
                {
                    graphicsDevice.RasterizerState = GetScissorRasterizerState(value);
                }
            }
        }

        public static CCRect ViewPortRect
        {
            get { return m_obViewPortRect; }
        }

        public static float ScaleX
        {
            get { return m_fScaleX; }
        }

        public static float ScaleY
        {
            get { return m_fScaleY; }
        }

        private static IGraphicsDeviceService m_graphicsService;
        private static PresentationParameters m_presentationParameters = new PresentationParameters();
        private static GraphicsDeviceManager m_GraphicsDeviceMgr;

        private static void UpdatePresentationParametrs(GraphicsDeviceManager manager)
        {
            var pp = m_presentationParameters;

            pp.BackBufferWidth = manager.PreferredBackBufferWidth;
            pp.BackBufferHeight = manager.PreferredBackBufferHeight;
            pp.BackBufferFormat = manager.PreferredBackBufferFormat;
            pp.DepthStencilFormat = manager.PreferredDepthStencilFormat;
            pp.RenderTargetUsage = RenderTargetUsage.PreserveContents; // PreserveContents or problems with backgrounds not showing up
        }

        public static void InitializeDisplay(Game game, GraphicsDeviceManager graphics, DisplayOrientation supportedOrientations)
        {
            m_GraphicsDeviceMgr = graphics;
            m_bHasStencilBuffer = (graphics.PreferredDepthStencilFormat == DepthFormat.Depth24Stencil8);
            SetOrientation(supportedOrientations, false);

#if ANDROID || WINDOWS_PHONE
            graphics.IsFullScreen = true;
#endif

#if WINDOWS || WINDOWSGL || MACOS
            game.IsMouseVisible = true;
            graphics.IsFullScreen = false;
#endif
        }

		public static IGraphicsDeviceService GraphicsDeviceService
        {
			set {
				var service = value;
				m_graphicsService = service;
				m_presentationParameters = new PresentationParameters () {
                    RenderTargetUsage = RenderTargetUsage.PreserveContents,
					DepthStencilFormat = DepthFormat.Depth24Stencil8,
					BackBufferFormat = SurfaceFormat.Color
				};

				service.DeviceCreated += GraphicsDeviceDeviceCreated;

				var manager = service as GraphicsDeviceManager;

				if (manager != null) {
					UpdatePresentationParametrs (manager);

					manager.PreparingDeviceSettings += GraphicsPreparingDeviceSettings;
				} else {
					if (service.GraphicsDevice != null) {
						GraphicsDevice = service.GraphicsDevice;
					}
				}

			}
        }

        /// <summary>
        /// Called just before the graphics device for the presentation is created. This method callback is used to setup
        /// the device settings. The WindowSetup is used to set the presentation parameters.
        /// </summary>
        static void GraphicsPreparingDeviceSettings(object sender, PreparingDeviceSettingsEventArgs e)
        {
            var gdipp = e.GraphicsDeviceInformation.PresentationParameters;
            var pp = m_presentationParameters;

            gdipp.RenderTargetUsage = pp.RenderTargetUsage;
            gdipp.DepthStencilFormat = pp.DepthStencilFormat;
            gdipp.BackBufferFormat = pp.BackBufferFormat;

            //if (graphicsDevice == null)
            {
                // Only set the buffer dimensions when the device was not created
                gdipp.BackBufferWidth = pp.BackBufferWidth;
                gdipp.BackBufferHeight = pp.BackBufferHeight;
            }
        }

        static void GraphicsDeviceDeviceCreated(object sender, EventArgs e)
        {
			GraphicsDevice = m_graphicsService.GraphicsDevice;
        }

		private static void InitializeGraphicsDevice(GraphicsDevice graphicsDevice)
        {
            CCDrawManager.graphicsDevice = graphicsDevice;

            spriteBatch = new SpriteBatch(graphicsDevice);

            m_defaultEffect = new BasicEffect(graphicsDevice);

            PrimitiveEffect = new BasicEffect(graphicsDevice)
            {
                TextureEnabled = false,
                VertexColorEnabled = true
            };

            AlphaTestEffect = new AlphaTestEffect(graphicsDevice);

            m_DepthEnableStencilState = new DepthStencilState
            {
                DepthBufferEnable = true,
                DepthBufferWriteEnable = true,
                TwoSidedStencilMode = true
            };

            m_DepthDisableStencilState = new DepthStencilState
            {
                DepthBufferEnable = false
            };
#if !WINDOWS_PHONE && !XBOX && !WINDOWS &&!NETFX_CORE && !PSM
            List<string> extensions = CCUtils.GetGLExtensions();
            foreach(string s in extensions) 
            {
                switch(s) 
                {
                    case "GL_OES_depth24":
                        m_PlatformDepthFormat = DepthFormat.Depth24;
                        break;
                    case "GL_IMG_texture_npot":
                        m_AllowNonPower2Textures = true;
                        break;
                    case "GL_NV_depth_nonlinear": // nVidia Depth 16 non-linear
                        m_PlatformDepthFormat = DepthFormat.Depth16;
                        break;
                    case "GL_NV_texture_npot_2D_mipmap": // nVidia - nPot textures and mipmaps
                        m_AllowNonPower2Textures = true;
                        break;
                }
            }
#endif
            PresentationParameters pp = graphicsDevice.PresentationParameters;
            //pp.RenderTargetUsage = RenderTargetUsage.PreserveContents;
            //m_renderTarget = new RenderTarget2D(graphicsDevice, pp.BackBufferWidth, (int)pp.BackBufferHeight, false, pp.BackBufferFormat, pp.DepthStencilFormat, pp.MultiSampleCount, RenderTargetUsage.PreserveContents);

			//m_eResolutionPolicy = CCResolutionPolicy.UnKnown;
            m_obViewPortRect = new CCRect(0, 0, pp.BackBufferWidth, pp.BackBufferHeight);
            m_obScreenSize = m_obViewPortRect.Size;

            if (m_eResolutionPolicy != CCResolutionPolicy.UnKnown)
            {
                SetDesignResolutionSize(m_obDesignResolutionSize.Width, m_obDesignResolutionSize.Height, m_eResolutionPolicy);
            }
            else
            {
                m_fScaleY = 1.0f;
                m_fScaleX = 1.0f;

                m_obDesignResolutionSize = m_obScreenSize;
            }

            m_projectionMatrix = Matrix.Identity;
            m_viewMatrix = Matrix.Identity;
            m_worldMatrix = Matrix.Identity;
            m_Matrix = Matrix.Identity;

            m_worldMatrixChanged = m_viewMatrixChanged = m_projectionMatrixChanged = true;

            CCDrawingPrimitives.Init(graphicsDevice);

            graphicsDevice.Disposing += GraphicsDeviceDisposing;
            graphicsDevice.DeviceLost += GraphicsDeviceDeviceLost;
            graphicsDevice.DeviceReset += GraphicsDeviceDeviceReset;
            graphicsDevice.DeviceResetting += GraphicsDeviceDeviceResetting;
            graphicsDevice.ResourceCreated += GraphicsDeviceResourceCreated;
            graphicsDevice.ResourceDestroyed += GraphicsDeviceResourceDestroyed;
        }

        public static void PurgeDrawManager()
        {
            graphicsDevice = null;

            PrimitiveEffect = null;
            AlphaTestEffect = null;

            m_defaultEffect = null;
            m_currentEffect = null;
            m_effectStack.Clear();

            spriteBatch = null;

            m_renderTarget = null;

            m_currentTexture = null;

            m_blendStates.Clear();

            m_DepthEnableStencilState = null;
            m_DepthDisableStencilState = null;

            m_currRenderTarget = null;
            m_quadsBuffer = null;
            m_quadsIndexBuffer = null;

            m_quadVertices = null;
            _tmpVertices.Clear();
        }

        static void GraphicsDeviceResourceDestroyed(object sender, ResourceDestroyedEventArgs e)
        {
        }

        static void GraphicsDeviceResourceCreated(object sender, ResourceCreatedEventArgs e)
        {
        }

        static void GraphicsDeviceDeviceResetting(object sender, EventArgs e)
        {
            CCGraphicsResource.DisposeAllResources();
            CCSpriteFontCache.SharedInstance.Clear();
#if XNA
            CCContentManager.SharedContentManager.ReloadGraphicsAssets();
#endif
            m_bNeedReinitResources = true;
        }

        static void GraphicsDeviceDeviceReset(object sender, EventArgs e)
        {
        }

        static void GraphicsDeviceDeviceLost(object sender, EventArgs e)
        {
        }

        static void GraphicsDeviceDisposing(object sender, EventArgs e)
        {
        }

        private static void ResetDevice()
        {
            m_defaultEffect.View = m_viewMatrix;
            m_defaultEffect.World = m_worldMatrix;
            m_defaultEffect.Projection = m_projectionMatrix;

            m_Matrix = m_worldMatrix;

            m_defaultEffect.Alpha = 1f;
            m_defaultEffect.VertexColorEnabled = true;
            m_defaultEffect.Texture = null;
            m_defaultEffect.TextureEnabled = false;

            m_effectStack.Clear();

            m_currentEffect = m_defaultEffect;

            m_currentTexture = null;
            m_vertexColorEnabled = true;

            m_worldMatrixChanged = false;
            m_projectionMatrixChanged = false;
            m_viewMatrixChanged = false;
            m_textureChanged = false;
            m_effectChanged = false;

            graphicsDevice.SetVertexBuffer(null);
            graphicsDevice.SetRenderTarget(m_renderTarget);
            graphicsDevice.Indices = null;

            graphicsDevice.SamplerStates[0] = SamplerState.LinearClamp;
            graphicsDevice.RasterizerState = RasterizerState.CullNone;
            graphicsDevice.BlendState = BlendState.AlphaBlend;

            DepthTest = m_depthTest;

            if (graphicsDevice.Viewport.Width != m_lastWidth || graphicsDevice.Viewport.Height != m_lastHeight)
            {
                PresentationParameters pp = graphicsDevice.PresentationParameters;
                m_obViewPortRect = new CCRect(0, 0, pp.BackBufferWidth, pp.BackBufferHeight);
                m_obScreenSize = m_obViewPortRect.Size;

                if (m_eResolutionPolicy != CCResolutionPolicy.UnKnown)
                {
                    SetDesignResolutionSize(m_obDesignResolutionSize.Width, m_obDesignResolutionSize.Height, m_eResolutionPolicy);
                }
                else
                {
                    CCDirector director = CCDirector.SharedDirector;
                    director.Projection = director.Projection;
                }

                m_lastWidth = graphicsDevice.Viewport.Width;
                m_lastHeight = graphicsDevice.Viewport.Height;
            }
        }

        private static bool m_bHasStencilBuffer = true;

        public static void BeginDraw()
        {
            if (graphicsDevice == null || graphicsDevice.IsDisposed)
            {
                // We are existing the game
                return;
            }

            if (m_bNeedReinitResources)
            {
                CCGraphicsResource.ReinitAllResources();
                m_bNeedReinitResources = false;
            }

            ResetDevice();
            if (m_bHasStencilBuffer)
            {
                try
                {
                    Clear(Color.Black, 0, 0);
                }
                catch (InvalidOperationException)
                {
                    // no stencil buffer
                    m_bHasStencilBuffer = false;
                    Clear(Color.Black);
                }
            }
            else
            {
                Clear(Color.Black);
            }
            DrawCount = 0;
        }

        public static void EndDraw()
        {
            if (graphicsDevice == null || graphicsDevice.IsDisposed)
            {
                // We are existing the game
                return;
            }

            Debug.Assert(m_stackIndex == 0);

            if (m_renderTarget != null)
            {
                graphicsDevice.SetRenderTarget(null);

                spriteBatch.Begin(SpriteSortMode.Immediate, BlendState.AlphaBlend);
                spriteBatch.Draw(m_renderTarget, new Vector2(0, 0), Color.White);
                spriteBatch.End();
            }

            ResetDevice();
        }

        public static void PushEffect(Effect effect)
        {
            m_effectStack.Push(m_currentEffect);
            m_currentEffect = effect;
            m_effectChanged = true;
        }

        public static void PopEffect()
        {
            m_currentEffect = m_effectStack.Pop();
            m_effectChanged = true;
        }

        private static void ApplyEffectTexture()
        {
            if (m_currentEffect is BasicEffect)
            {
                var effect = (BasicEffect)m_currentEffect;

                effect.TextureEnabled = m_textureEnabled;
                effect.VertexColorEnabled = m_vertexColorEnabled;
                effect.Texture = m_currentTexture;
            }
            else if (m_currentEffect is AlphaTestEffect)
            {
                var effect = (AlphaTestEffect)m_currentEffect;
                effect.VertexColorEnabled = m_vertexColorEnabled;
                effect.Texture = m_currentTexture;
            }
            else
            {
                throw new Exception(String.Format("Effect {0} not supported", m_currentEffect.GetType().Name));
            }
        }

        private static void ApplyEffectParams()
        {
            if (m_effectChanged)
            {
                var matrices = m_currentEffect as IEffectMatrices;

                if (matrices != null)
                {
                    matrices.Projection = m_projectionMatrix;
                    matrices.View = m_viewMatrix;
                    matrices.World = m_Matrix;
                }

                ApplyEffectTexture();
            }
            else
            {
                if (m_worldMatrixChanged || m_projectionMatrixChanged || m_viewMatrixChanged)
                {
                    var matrices = m_currentEffect as IEffectMatrices;

                    if (matrices != null)
                    {
                        if (m_worldMatrixChanged)
                        {
                            matrices.World = m_Matrix;
                        }
                        if (m_projectionMatrixChanged)
                        {
                            matrices.Projection = m_projectionMatrix;
                        }
                        if (m_viewMatrixChanged)
                        {
                            matrices.View = m_viewMatrix;
                        }
                    }
                }

                if (m_textureChanged)
                {
                    ApplyEffectTexture();
                }
            }

            m_effectChanged = false;
            m_textureChanged = false;
            m_worldMatrixChanged = false;
            m_projectionMatrixChanged = false;
            m_viewMatrixChanged = false;
        }

        public static void DrawPrimitives<T>(PrimitiveType type, T[] vertices, int offset, int count) where T : struct, IVertexType
        {
            if (count <= 0)
            {
                return;
            }

            ApplyEffectParams();

            EffectPassCollection passes = m_currentEffect.CurrentTechnique.Passes;
            for (int i = 0; i < passes.Count; i++)
            {
                passes[i].Apply();
                graphicsDevice.DrawUserPrimitives(type, vertices, offset, count);
            }

            DrawCount++;
        }

        public static void DrawIndexedPrimitives<T>(PrimitiveType primitiveType, T[] vertexData, int vertexOffset, int numVertices, short[] indexData,
                                                    int indexOffset, int primitiveCount) where T : struct, IVertexType
        {
            if (primitiveCount <= 0)
            {
                return;
            }

            ApplyEffectParams();

            EffectPassCollection passes = m_currentEffect.CurrentTechnique.Passes;
            for (int i = 0; i < passes.Count; i++)
            {
                passes[i].Apply();
                graphicsDevice.DrawUserIndexedPrimitives(primitiveType, vertexData, vertexOffset, numVertices, indexData, indexOffset,
                                                         primitiveCount);
            }

            DrawCount++;
        }


        public static void BlendFunc(CCBlendFunc blendFunc)
        {

            // It looks like the blend state is being reset somewhere so this check of not setting
            // the blend states is causing multiple problems.  Took this check out and setting the 
            // blend state seems the correct modification for now.
            //if (m_currBlend.Destination != blendFunc.Destination || m_currBlend.Source != blendFunc.Source)
            //{
            BlendState bs = null;
            if (blendFunc == CCBlendFunc.AlphaBlend)
            {
                bs = BlendState.AlphaBlend;
            }
            else if (blendFunc == CCBlendFunc.Additive)
            {
                bs = BlendState.Additive;
            }
            else if (blendFunc == CCBlendFunc.NonPremultiplied)
            {
                bs = BlendState.NonPremultiplied;
            }
            else if (blendFunc == CCBlendFunc.Opaque)
            {
                bs = BlendState.Opaque;
            }
            else
            {
                if (!m_blendStates.TryGetValue(blendFunc, out bs))
                {
                    bs = new BlendState();

                    bs.ColorSourceBlend = CCOGLES.GetXNABlend(blendFunc.Source);
                    bs.AlphaSourceBlend = CCOGLES.GetXNABlend(blendFunc.Source);
                    bs.ColorDestinationBlend = CCOGLES.GetXNABlend(blendFunc.Destination);
                    bs.AlphaDestinationBlend = CCOGLES.GetXNABlend(blendFunc.Destination);

                    m_blendStates.Add(blendFunc, bs);
                }
            }

            graphicsDevice.BlendState = bs;

            m_currBlend.Source = blendFunc.Source;
            m_currBlend.Destination = blendFunc.Destination;

            //}
        }

        public static void BindTexture(CCTexture2D texture)
        {
            Texture2D tex = texture == null ? null : texture.XNATexture;

            if (!graphicsDevice.IsDisposed && graphicsDevice.GraphicsDeviceStatus == GraphicsDeviceStatus.Normal)
            {
                if (tex == null)
                {
                    graphicsDevice.SamplerStates[0] = SamplerState.LinearClamp;
                    TextureEnabled = false;
                }
                else
                {
                    graphicsDevice.SamplerStates[0] = texture.SamplerState;
                    TextureEnabled = true;
                }

                if (m_currentTexture != tex)
                {
                    m_currentTexture = tex;
                    m_textureChanged = true;
                }
            }
        }

        public static void CreateRenderTarget(CCTexture2D pTexture, RenderTargetUsage usage)
        {
            CCSize size = pTexture.ContentSizeInPixels;
            var texture = CreateRenderTarget((int)size.Width, (int)size.Height, CCTexture2D.DefaultAlphaPixelFormat,
                                             m_PlatformDepthFormat, usage);
            pTexture.InitWithTexture(texture, CCTexture2D.DefaultAlphaPixelFormat, true, false);
        }

        public static RenderTarget2D CreateRenderTarget(int width, int height, RenderTargetUsage usage)
        {
            return CreateRenderTarget(width, height, CCTexture2D.DefaultAlphaPixelFormat, DepthFormat.None, usage);
        }

        public static RenderTarget2D CreateRenderTarget(int width, int height, SurfaceFormat colorFormat, RenderTargetUsage usage)
        {
            return CreateRenderTarget(width, height, colorFormat, DepthFormat.None, usage);
        }

        public static RenderTarget2D CreateRenderTarget(int width, int height, SurfaceFormat colorFormat, DepthFormat depthFormat,
                                                        RenderTargetUsage usage)
        {
            if (!m_AllowNonPower2Textures)
            {
                width = CCUtils.CCNextPOT(width);
                height = CCUtils.CCNextPOT(height);
            }
            return new RenderTarget2D(graphicsDevice, width, height, false, colorFormat, depthFormat, 0, usage);
        }

        public static Texture2D CreateTexture2D(int width, int height)
        {
            PresentationParameters pp = graphicsDevice.PresentationParameters;
            if (!m_AllowNonPower2Textures)
            {
                width = CCUtils.CCNextPOT(width);
                height = CCUtils.CCNextPOT(height);
            }
            return new Texture2D(graphicsDevice, width, height, false, SurfaceFormat.Color);
        }

        public static void SetRenderTarget(CCTexture2D pTexture)
        {
            if (pTexture == null)
            {
                SetRenderTarget((RenderTarget2D)null);
            }
            else
            {
                Debug.Assert(pTexture.XNATexture is RenderTarget2D);
                SetRenderTarget((RenderTarget2D)pTexture.XNATexture);
            }
        }

        public static void SetRenderTarget(RenderTarget2D renderTarget)
        {
            if (graphicsDevice.GraphicsDeviceStatus == GraphicsDeviceStatus.Normal)
            {
                if (renderTarget == null)
                {
                    graphicsDevice.SetRenderTarget(m_renderTarget);
                    graphicsDevice.Viewport = m_savedViewport;
                }
                else
                {
                    m_savedViewport = graphicsDevice.Viewport;
                    graphicsDevice.SetRenderTarget(renderTarget);
                }
            }
            m_currRenderTarget = renderTarget;
        }

        public static RenderTarget2D GetRenderTarget()
        {
            return m_currRenderTarget;
        }

        private static void CheckQuadsIndexBuffer(int capacity)
        {
            if (m_quadsIndexBuffer == null || m_quadsIndexBuffer.Capacity < capacity * 6)
            {
                capacity = Math.Max(capacity, DefaultQuadBufferSize);

                if (m_quadsIndexBuffer == null)
                {
                    m_quadsIndexBuffer = new CCIndexBuffer<short>(capacity * 6, BufferUsage.WriteOnly);
                    m_quadsIndexBuffer.Count = m_quadsIndexBuffer.Capacity;
                }

                if (m_quadsIndexBuffer.Capacity < capacity * 6)
                {
                    m_quadsIndexBuffer.Capacity = capacity * 6;
                    m_quadsIndexBuffer.Count = m_quadsIndexBuffer.Capacity;
                }

                var indices = m_quadsIndexBuffer.Data.Elements;

                int i6 = 0;
                int i4 = 0;

                for (int i = 0; i < capacity; ++i)
                {
                    indices[i6 + 0] = (short)(i4 + 0);
                    indices[i6 + 1] = (short)(i4 + 2);
                    indices[i6 + 2] = (short)(i4 + 1);

                    indices[i6 + 3] = (short)(i4 + 1);
                    indices[i6 + 4] = (short)(i4 + 2);
                    indices[i6 + 5] = (short)(i4 + 3);

                    i6 += 6;
                    i4 += 4;
                }

                m_quadsIndexBuffer.UpdateBuffer();
            }
        }

        private static void CheckQuadsVertexBuffer(int capacity)
        {
            if (m_quadsBuffer == null || m_quadsBuffer.Capacity < capacity)
            {
                capacity = Math.Max(capacity, DefaultQuadBufferSize);

                if (m_quadsBuffer == null)
                {
                    m_quadsBuffer = new CCQuadVertexBuffer(capacity, BufferUsage.WriteOnly);
                }
                else
                {
                    m_quadsBuffer.Capacity = capacity;
                }
            }
        }

        public static void DrawQuad(ref CCV3F_C4B_T2F_Quad quad)
        {
            CCV3F_C4B_T2F[] vertices = m_quadVertices;

            if (vertices == null)
            {
                vertices = m_quadVertices = new CCV3F_C4B_T2F[4];
                CheckQuadsIndexBuffer(1);
            }

            vertices[0] = quad.TopLeft;
            vertices[1] = quad.BottomLeft;
            vertices[2] = quad.TopRight;
            vertices[3] = quad.BottomRight;

            DrawIndexedPrimitives(PrimitiveType.TriangleList, vertices, 0, 4, m_quadsIndexBuffer.Data.Elements, 0, 2);
        }

        public static void DrawQuads(CCRawList<CCV3F_C4B_T2F_Quad> quads, int start, int n)
        {
            if (n == 0)
            {
                return;
            }

            CheckQuadsIndexBuffer(start + n);
            CheckQuadsVertexBuffer(start + n);

            m_quadsBuffer.UpdateBuffer(quads, start, n);

            graphicsDevice.SetVertexBuffer(m_quadsBuffer.VertexBuffer);
            graphicsDevice.Indices = m_quadsIndexBuffer.IndexBuffer;

            ApplyEffectParams();

            EffectPassCollection passes = m_currentEffect.CurrentTechnique.Passes;
            for (int i = 0; i < passes.Count; i++)
            {
                passes[i].Apply();
                graphicsDevice.DrawIndexedPrimitives(PrimitiveType.TriangleList, 0, 0, n * 4, start * 6, n * 2);
            }

            graphicsDevice.SetVertexBuffer(null);
            graphicsDevice.Indices = null;

            DrawCount++;
        }

        public static void DrawBuffer<T, T2>(CCVertexBuffer<T> vertexBuffer, CCIndexBuffer<T2> indexBuffer, int start, int count)
            where T : struct, IVertexType
            where T2 : struct
        {
            graphicsDevice.Indices = indexBuffer.IndexBuffer;
            graphicsDevice.SetVertexBuffer(vertexBuffer.VertexBuffer);

            ApplyEffectParams();

            EffectPassCollection passes = m_currentEffect.CurrentTechnique.Passes;
            for (int i = 0; i < passes.Count; i++)
            {
                passes[i].Apply();
                graphicsDevice.DrawIndexedPrimitives(PrimitiveType.TriangleList, 0, 0, vertexBuffer.VertexBuffer.VertexCount, start, count);
            }

            graphicsDevice.SetVertexBuffer(null);
            graphicsDevice.Indices = null;

            DrawCount++;
        }

        public static void DrawQuadsBuffer<T>(CCVertexBuffer<T> vertexBuffer, int start, int n) where T : struct, IVertexType
        {
            if (n == 0)
            {
                return;
            }

            CheckQuadsIndexBuffer(start + n);

            graphicsDevice.Indices = m_quadsIndexBuffer.IndexBuffer;
            graphicsDevice.SetVertexBuffer(vertexBuffer.VertexBuffer);

            ApplyEffectParams();

            EffectPassCollection passes = m_currentEffect.CurrentTechnique.Passes;
            for (int i = 0; i < passes.Count; i++)
            {
                passes[i].Apply();
                graphicsDevice.DrawIndexedPrimitives(PrimitiveType.TriangleList, 0, 0, vertexBuffer.VertexBuffer.VertexCount, start * 6, n * 2);
            }

            graphicsDevice.SetVertexBuffer(null);
            graphicsDevice.Indices = null;

            DrawCount++;
        }

        public static void Clear(ClearOptions options, Color color, float depth, int stencil)
        {
            graphicsDevice.Clear(options, color, depth, stencil);
        }

        public static void Clear(Color color, float depth, int stencil)
        {
            graphicsDevice.Clear(ClearOptions.Target | ClearOptions.Stencil | ClearOptions.DepthBuffer, color, depth, stencil);
        }

        public static void Clear(Color color, float depth)
        {
            graphicsDevice.Clear(ClearOptions.Target | ClearOptions.DepthBuffer, color, depth, 0);
        }

        public static void Clear(Color color)
        {
            graphicsDevice.Clear(color);
        }

        /// <summary>
        /// Set zoom factor for frame. This method is for debugging big resolution (e.g.new ipad) app on
        /// desktop.
        /// </summary>
        public static void SetFrameZoom(float zoomFactor)
        {
            m_fFrameZoomFactor = zoomFactor;
        }

        public static void SetViewPort(int x, int y, int width, int height)
        {
            graphicsDevice.Viewport = new Viewport(x, y, width, height);
        }

        public static void SetViewPortInPoints(int x, int y, int width, int height)
        {
            graphicsDevice.Viewport = new Viewport(
                (int)(x * m_fScaleX * m_fFrameZoomFactor + m_obViewPortRect.Origin.X * m_fFrameZoomFactor),
                (int)(y * m_fScaleY * m_fFrameZoomFactor + m_obViewPortRect.Origin.Y * m_fFrameZoomFactor),
                (int)(width * m_fScaleX * m_fFrameZoomFactor),
                (int)(height * m_fScaleY * m_fFrameZoomFactor)
                );
        }

        public static void SetScissorInPoints(float x, float y, float w, float h)
        {
            y = CCDirector.SharedDirector.WinSize.Height - y - h;

            graphicsDevice.ScissorRectangle = new Rectangle(
                (int)(x * m_fScaleX + m_obViewPortRect.Origin.X),
                (int)(y * m_fScaleY + m_obViewPortRect.Origin.Y),
                (int)(w * m_fScaleX),
                (int)(h * m_fScaleY)
                );
        }

        public static CCRect ScissorRect
        {
            get
            {
                var sr = graphicsDevice.ScissorRectangle;

                float x = (sr.X - m_obViewPortRect.Origin.X) / m_fScaleX;
                float y = (sr.Y - m_obViewPortRect.Origin.Y) / m_fScaleY;
                float w = sr.Width / m_fScaleX;
                float h = sr.Height / m_fScaleY;

                y = CCDirector.SharedDirector.WinSize.Height - y - h;

                return new CCRect(x, y, w, h);
            }
        }

        public static void SetDesignResolutionSize(float width, float height, CCResolutionPolicy resolutionPolicy)
        {
            Debug.Assert(resolutionPolicy != CCResolutionPolicy.UnKnown, "should set resolutionPolicy");

            if (width == 0.0f || height == 0.0f)
            {
                return;
            }

            m_obDesignResolutionSize.Width = width;
            m_obDesignResolutionSize.Height = height;

            m_fScaleX = m_obScreenSize.Width / m_obDesignResolutionSize.Width;
            m_fScaleY = m_obScreenSize.Height / m_obDesignResolutionSize.Height;

            if (resolutionPolicy == CCResolutionPolicy.NoBorder)
            {
                m_fScaleX = m_fScaleY = Math.Max(m_fScaleX, m_fScaleY);
            }

            if (resolutionPolicy == CCResolutionPolicy.ShowAll)
            {
                m_fScaleX = m_fScaleY = Math.Min(m_fScaleX, m_fScaleY);
            }


            if (resolutionPolicy == CCResolutionPolicy.FixedHeight)
            {
                m_fScaleX = m_fScaleY;
                m_obDesignResolutionSize.Width = (float)Math.Ceiling(m_obScreenSize.Width / m_fScaleX);
            }

            if (resolutionPolicy == CCResolutionPolicy.FixedWidth)
            {
                m_fScaleY = m_fScaleX;
                m_obDesignResolutionSize.Height = (float)Math.Ceiling(m_obScreenSize.Height / m_fScaleY);
            }

            // calculate the rect of viewport    
            float viewPortW = m_obDesignResolutionSize.Width * m_fScaleX;
            float viewPortH = m_obDesignResolutionSize.Height * m_fScaleY;

            m_obViewPortRect = new CCRect((m_obScreenSize.Width - viewPortW) / 2, (m_obScreenSize.Height - viewPortH) / 2, viewPortW, viewPortH);

            m_eResolutionPolicy = resolutionPolicy;

            // reset director's member variables to fit visible rect
<<<<<<< HEAD
            CCDirector.SharedDirector.m_obWinSizeInPoints = DesignResolutionSize;
=======
            CCDirector.SharedDirector.WinSizeInPoints = DesignResolutionSize;

            CCDirector.SharedDirector.CreateStatsLabel();
>>>>>>> 3adc4ff9
            CCDirector.SharedDirector.SetGlDefaultValues();
        }

        public static void SetOrientation(DisplayOrientation supportedOrientations)
        {
            SetOrientation(supportedOrientations, true);
        }

        private static void SetOrientation(DisplayOrientation supportedOrientations, bool bUpdateDimensions)
        {
            bool ll = (supportedOrientations & DisplayOrientation.LandscapeLeft) == DisplayOrientation.LandscapeLeft;
            bool lr = (supportedOrientations & DisplayOrientation.LandscapeRight) == DisplayOrientation.LandscapeRight;
            bool p = (supportedOrientations & DisplayOrientation.Portrait) == DisplayOrientation.Portrait;

            bool onlyLandscape = (ll || lr) && !p;
            bool onlyPortrait = !(ll || lr) && p;
#if WINDOWS || WINDOWSGL || WINDOWS_PHONE
            bool bSwapDims = bUpdateDimensions && ((m_GraphicsDeviceMgr.SupportedOrientations & supportedOrientations) == DisplayOrientation.Default);
#else
            bool bSwapDims = bUpdateDimensions && ((m_GraphicsDeviceMgr.SupportedOrientations & supportedOrientations) == 0);
#endif
            if (bSwapDims && (ll || lr))
            {
                // Check for landscape changes that do not need a swap
#if WINDOWS || WINDOWSGL || WINDOWS_PHONE
                if (((m_GraphicsDeviceMgr.SupportedOrientations & DisplayOrientation.LandscapeLeft) != DisplayOrientation.Default) ||
                    ((m_GraphicsDeviceMgr.SupportedOrientations & DisplayOrientation.LandscapeRight) != DisplayOrientation.Default))
#else
                if (((m_GraphicsDeviceMgr.SupportedOrientations & DisplayOrientation.LandscapeLeft) != 0) ||
                    ((m_GraphicsDeviceMgr.SupportedOrientations & DisplayOrientation.LandscapeRight) != 0))
#endif
                {
                    bSwapDims = false;
                }
            }
            int preferredBackBufferWidth = m_GraphicsDeviceMgr.PreferredBackBufferWidth;
            int preferredBackBufferHeight = m_GraphicsDeviceMgr.PreferredBackBufferHeight;
            if (bSwapDims)
            {
                CCSize newSize = m_obDesignResolutionSize.Inverted;
                CCDrawManager.SetDesignResolutionSize(newSize.Width, newSize.Height, m_eResolutionPolicy);
                /*
                m_obViewPortRect = m_obViewPortRect.InvertedSize;
                m_obDesignResolutionSize = m_obDesignResolutionSize.Inverted;
                CCDirector.SharedDirector.m_obWinSizeInPoints = CCDirector.SharedDirector.m_obWinSizeInPoints.Inverted;
                CCDirector.SharedDirector.m_obWinSizeInPixels = CCDirector.SharedDirector.m_obWinSizeInPixels.Inverted;
                m_obScreenSize = m_obScreenSize.Inverted;
                float f = m_fScaleX;
                m_fScaleX = m_fScaleY;
                m_fScaleY = f;
                 */
            }
            preferredBackBufferWidth = m_GraphicsDeviceMgr.PreferredBackBufferWidth;
            preferredBackBufferHeight = m_GraphicsDeviceMgr.PreferredBackBufferHeight;
#if ANDROID
            if (onlyLandscape && m_GraphicsDeviceMgr.PreferredBackBufferHeight > m_GraphicsDeviceMgr.PreferredBackBufferWidth)
            {
                m_GraphicsDeviceMgr.PreferredBackBufferWidth = preferredBackBufferHeight;
                m_GraphicsDeviceMgr.PreferredBackBufferHeight = preferredBackBufferWidth;
            }
            m_GraphicsDeviceMgr.SupportedOrientations = supportedOrientations;
#endif

#if WINDOWS_PHONE
            if (bSwapDims)
            {
                m_GraphicsDeviceMgr.PreferredBackBufferWidth = preferredBackBufferHeight;
                m_GraphicsDeviceMgr.PreferredBackBufferHeight = preferredBackBufferWidth;
            }
            else
            {
                if (onlyLandscape)
                {
                    m_GraphicsDeviceMgr.PreferredBackBufferWidth = 800;
                    m_GraphicsDeviceMgr.PreferredBackBufferHeight = 480;
                }
                else if (onlyPortrait)
                {
                    m_GraphicsDeviceMgr.PreferredBackBufferWidth = 480;
                    m_GraphicsDeviceMgr.PreferredBackBufferHeight = 800;
                }
            }
            m_GraphicsDeviceMgr.SupportedOrientations = supportedOrientations;
#endif
#if IOS || IPHONE
            if (bSwapDims)
            {
                m_GraphicsDeviceMgr.PreferredBackBufferWidth = preferredBackBufferHeight;
                m_GraphicsDeviceMgr.PreferredBackBufferHeight = preferredBackBufferWidth;
            }
            else if (onlyLandscape && m_GraphicsDeviceMgr.PreferredBackBufferHeight > m_GraphicsDeviceMgr.PreferredBackBufferWidth)
            {
                m_GraphicsDeviceMgr.PreferredBackBufferWidth = preferredBackBufferHeight;
                m_GraphicsDeviceMgr.PreferredBackBufferHeight = preferredBackBufferWidth;
            }
            m_GraphicsDeviceMgr.SupportedOrientations = supportedOrientations;
#endif
#if WINDOWS || WINDOWSGL
            if (bSwapDims)
            {
                m_GraphicsDeviceMgr.PreferredBackBufferWidth = preferredBackBufferHeight;
                m_GraphicsDeviceMgr.PreferredBackBufferHeight = preferredBackBufferWidth;
            }
            else
            {
                /*
                if (onlyPortrait)
                {
                    m_GraphicsDeviceMgr.PreferredBackBufferWidth = 480;
                    m_GraphicsDeviceMgr.PreferredBackBufferHeight = 800;
                }
                else
                {
                    m_GraphicsDeviceMgr.PreferredBackBufferWidth = 800;
                    m_GraphicsDeviceMgr.PreferredBackBufferHeight = 480;
                }
                */
            }
#endif
            UpdatePresentationParametrs(m_GraphicsDeviceMgr);

            m_GraphicsDeviceMgr.ApplyChanges();
        }

        public static CCPoint ScreenToWorld(float x, float y)
        {
            return new CCPoint(
                (x - m_obViewPortRect.MinX) / m_fScaleX,
                (y - m_obViewPortRect.MinY) / m_fScaleY
                );
        }

        #region Matrix

        private static Matrix m_pTransform = Matrix.Identity;

        public static void SetIdentityMatrix()
        {
            m_Matrix = Matrix.Identity;
            m_worldMatrixChanged = true;
        }

        public static void PushMatrix()
        {
            m_matrixStack[m_stackIndex++] = m_Matrix;
        }

        public static void PopMatrix()
        {
            m_Matrix = m_matrixStack[--m_stackIndex];
            m_worldMatrixChanged = true;
            Debug.Assert(m_stackIndex >= 0);
        }

        public static void Translate(float x, float y, int z)
        {
            m_TmpMatrix = Matrix.CreateTranslation(x, y, z);
            Matrix.Multiply(ref m_TmpMatrix, ref m_Matrix, out m_Matrix);
            m_worldMatrixChanged = true;
        }

        public static void MultMatrix(ref Matrix matrix)
        {
            Matrix.Multiply(ref matrix, ref m_Matrix, out m_Matrix);
            m_worldMatrixChanged = true;
        }

        //protected Matrix m_tCCNodeTransform;

        // | m[0] m[4] m[8]  m[12] |     | m11 m21 m31 m41 |     | a c 0 tx |
        // | m[1] m[5] m[9]  m[13] |     | m12 m22 m32 m42 |     | b d 0 ty |
        // | m[2] m[6] m[10] m[14] | <=> | m13 m23 m33 m43 | <=> | 0 0 1  0 |
        // | m[3] m[7] m[11] m[15] |     | m14 m24 m34 m44 |     | 0 0 0  1 |        
        public static void MultMatrix(CCAffineTransform transform, float z)
        {
            MultMatrix(ref transform, z);
        }

        public static void MultMatrix(ref CCAffineTransform transform, float z)
        {
            m_pTransform.M11 = transform.a;
            m_pTransform.M21 = transform.c;
            m_pTransform.M12 = transform.b;
            m_pTransform.M22 = transform.d;
            m_pTransform.M41 = transform.tx;
            m_pTransform.M42 = transform.ty;
            m_pTransform.M43 = z;

            Matrix.Multiply(ref m_pTransform, ref m_Matrix, out m_Matrix);

            m_worldMatrixChanged = true;
        }

        #endregion

        #region Mask

        private struct MaskState
        {
            public int Layer;
            public bool Inverted;
            public float AlphaTreshold;
        }

        private struct MaskDepthStencilStateCacheEntry
        {
            public DepthStencilState Clear;
            public DepthStencilState ClearInvert;
            public DepthStencilState DrawMask;
            public DepthStencilState DrawMaskInvert;
            public DepthStencilState DrawContent;
            public DepthStencilState DrawContentDepth;

            public DepthStencilState GetClearState(int layer, bool inverted)
            {
                DepthStencilState result = inverted ? ClearInvert : Clear;

                if (result == null)
                {
                    int maskLayer = 1 << layer;

                    result = new DepthStencilState()
                    {
                        DepthBufferEnable = false,

                        StencilEnable = true,

                        StencilFunction = CompareFunction.Never,

                        StencilMask = maskLayer,
                        StencilWriteMask = maskLayer,
                        ReferenceStencil = maskLayer,

                        StencilFail = !inverted ? StencilOperation.Zero : StencilOperation.Replace
                    };

                    if (inverted)
                    {
                        ClearInvert = result;
                    }
                    else
                    {
                        Clear = result;
                    }
                }

                return result;
            }

            public DepthStencilState GetDrawMaskState(int layer, bool inverted)
            {
                DepthStencilState result = inverted ? DrawMaskInvert : DrawMask;

                if (result == null)
                {
                    int maskLayer = 1 << layer;

                    result = new DepthStencilState()
                    {
                        DepthBufferEnable = false,

                        StencilEnable = true,

                        StencilFunction = CompareFunction.Never,

                        StencilMask = maskLayer,
                        StencilWriteMask = maskLayer,
                        ReferenceStencil = maskLayer,

                        StencilFail = !inverted ? StencilOperation.Replace : StencilOperation.Zero,
                    };

                    if (inverted)
                    {
                        DrawMaskInvert = result;
                    }
                    else
                    {
                        DrawMask = result;
                    }
                }

                return result;
            }

            public DepthStencilState GetDrawContentState(int layer, bool depth)
            {
                DepthStencilState result = depth ? DrawContentDepth : DrawContent;

                if (result == null)
                {
                    int maskLayer = 1 << layer;
                    int maskLayerL = maskLayer - 1;
                    int maskLayerLe = maskLayer | maskLayerL;

                    result = new DepthStencilState()
                    {
                        DepthBufferEnable = _maskSavedStencilStates[_maskLayer].DepthBufferEnable,

                        StencilEnable = true,

                        StencilMask = maskLayerLe,
                        StencilWriteMask = 0,
                        ReferenceStencil = maskLayerLe,

                        StencilFunction = CompareFunction.Equal,

                        StencilPass = StencilOperation.Keep,
                        StencilFail = StencilOperation.Keep,
                    };

                    if (depth)
                    {
                        DrawContentDepth = result;
                    }
                    else
                    {
                        DrawContent = result;
                    }
                }

                return result;
            }
        }

        private static int _maskLayer = -1;
        private static bool _maskOnceLog = false;
        private static DepthStencilState[] _maskSavedStencilStates = new DepthStencilState[8];
        private static MaskState[] _maskStates = new MaskState[8];
        private static MaskDepthStencilStateCacheEntry[] _maskStatesCache = new MaskDepthStencilStateCacheEntry[8];

        public static void SetClearMaskState(int layer, bool inverted)
        {
            DepthStencilState = _maskStatesCache[layer].GetClearState(layer, inverted);
        }

        public static void SetDrawMaskState(int layer, bool inverted)
        {
            DepthStencilState = _maskStatesCache[layer].GetDrawMaskState(layer, inverted);
        }

        public static void SetDrawMaskedState(int layer, bool depth)
        {
            DepthStencilState = _maskStatesCache[layer].GetDrawContentState(layer, depth);
        }

        public static bool BeginDrawMask()
        {
            return BeginDrawMask(false, 1f);
        }

        public static bool BeginDrawMask(bool inverted)
        {
            return BeginDrawMask(inverted, 1f);
        }

        public static bool BeginDrawMask(float alphaTreshold)
        {
            return BeginDrawMask(false, alphaTreshold);
        }

        public static bool BeginDrawMask(bool inverted, float alphaTreshold)
        {
            if (_maskLayer + 1 == 8) //DepthFormat.Depth24Stencil8
            {
                if (_maskOnceLog)
                {
                    CCLog.Log(
                        @"Nesting more than 8 stencils is not supported. 
                        Everything will be drawn without stencil for this node and its childs."
                        );
                    _maskOnceLog = false;
                }
                return false;
            }

            _maskLayer++;

            var maskState = new MaskState() { Layer = _maskLayer, Inverted = inverted, AlphaTreshold = alphaTreshold };

            _maskStates[_maskLayer] = maskState;
            _maskSavedStencilStates[_maskLayer] = DepthStencilState;

            int maskLayer = 1 << _maskLayer;

            ///////////////////////////////////
            // CLEAR STENCIL BUFFER

            SetClearMaskState(_maskLayer, maskState.Inverted);

            // draw a fullscreen solid rectangle to clear the stencil buffer
            var size = CCDirector.SharedDirector.WinSize;

            PushMatrix();
            SetIdentityMatrix();

            CCDrawingPrimitives.Begin();
            CCDrawingPrimitives.DrawSolidRect(CCPoint.Zero, new CCPoint(size.Width, size.Height), new CCColor4B(255, 255, 255, 255));
            CCDrawingPrimitives.End();

            PopMatrix();

            ///////////////////////////////////
            // PREPARE TO DRAW MASK

            SetDrawMaskState(_maskLayer, maskState.Inverted);

            if (maskState.AlphaTreshold < 1f)
            {
                AlphaTestEffect.AlphaFunction = CompareFunction.Greater;
                AlphaTestEffect.ReferenceAlpha = (byte)(255 * maskState.AlphaTreshold);

                PushEffect(AlphaTestEffect);
            }

            return true;
        }

        public static void EndDrawMask()
        {
            var maskState = _maskStates[_maskLayer];

            ///////////////////////////////////
            // PREPARE TO DRAW MASKED CONTENT

            if (maskState.AlphaTreshold < 1)
            {
                PopEffect();
            }

            SetDrawMaskedState(_maskLayer, _maskSavedStencilStates[_maskLayer].DepthBufferEnable);
        }

        public static void EndMask()
        {
            ///////////////////////////////////
            // RESTORE STATE

            DepthStencilState = _maskSavedStencilStates[_maskLayer];

            _maskLayer--;
        }

        #endregion
    }

    public enum CCResolutionPolicy
    {
        UnKnown,

        // The entire application is visible in the specified area without trying to preserve the original aspect ratio. 
        // Distortion can occur, and the application may appear stretched or compressed.
        ExactFit,
        // The entire application fills the specified area, without distortion but possibly with some cropping, 
        // while maintaining the original aspect ratio of the application.
        NoBorder,
        // The entire application is visible in the specified area without distortion while maintaining the original 
        // aspect ratio of the application. Borders can appear on two sides of the application.
        ShowAll,
        // The application takes the height of the design resolution size and modifies the width of the internal
        // canvas so that it fits the aspect ratio of the device
        // no distortion will occur however you must make sure your application works on different
        // aspect ratios
        FixedHeight,
        // The application takes the width of the design resolution size and modifies the height of the internal
        // canvas so that it fits the aspect ratio of the device
        // no distortion will occur however you must make sure your application works on different
        // aspect ratios
        FixedWidth
    }


    public class CCGraphicsResource : IDisposable
    {
        private static CCRawList<WeakReference> _createdResources = new CCRawList<WeakReference>();

        private bool _isDisposed;

        private WeakReference _wr;

        public bool IsDisposed
        {
            get { return _isDisposed; }
        }

        public CCGraphicsResource()
        {
            _wr = new WeakReference(this);

            lock (_createdResources)
            {
                _createdResources.Add(_wr);
            }
        }

        #region Cleaning up

        ~CCGraphicsResource()
        {
            this.Dispose(false);
        }

        public void Dispose()
        {
            this.Dispose(true);

            GC.SuppressFinalize(this);
        }

        protected virtual void Dispose(bool disposing)
        {
            if (disposing)
            {
                _isDisposed = true;
            }

            lock (_createdResources)
            {
                _createdResources.Remove(_wr);
            }
        }

        #endregion Cleaning up

        public virtual void Reinit()
        {
        }

        internal static void ReinitAllResources()
        {
            lock (_createdResources)
            {
                var resources = _createdResources.Elements;
                for (int i = 0, count = _createdResources.Count; i < count; i++)
                {
                    if (resources[i].IsAlive)
                    {
                        ((CCGraphicsResource)resources[i].Target).Reinit();
                    }
                }
            }
        }

        internal static void DisposeAllResources()
        {
            lock (_createdResources)
            {
                var resources = _createdResources.Elements;
                for (int i = 0, count = _createdResources.Count; i < count; i++)
                {
                    if (resources[i].IsAlive)
                    {
                        ((CCGraphicsResource)resources[i].Target).Dispose();
                    }
                }
            }
        }
    }


    public class CCVertexBuffer<T> : CCGraphicsResource where T : struct, IVertexType
    {
        protected VertexBuffer _vertexBuffer;
        protected BufferUsage _usage;
        protected CCRawList<T> _data;

        internal VertexBuffer VertexBuffer
        {
            get { return _vertexBuffer; }
        }

        public CCRawList<T> Data
        {
            get { return _data; }
        }

        public int Count
        {
            get { return _data.Count; }
            set
            {
                Debug.Assert(value <= _data.Capacity);
                _data.count = value;
            }
        }

        public int Capacity
        {
            get { return _data.Capacity; }
            set
            {
                if (_data.Capacity != value)
                {
                    _data.Capacity = value;
                    Reinit();
                }
            }
        }

        public CCVertexBuffer(int vertexCount, BufferUsage usage)
        {
            _data = new CCRawList<T>(vertexCount);
            _usage = usage;
            Reinit();
        }

        public void UpdateBuffer()
        {
            UpdateBuffer(0, _data.Count);
        }

        public virtual void UpdateBuffer(int startIndex, int elementCount)
        {
            if (elementCount > 0)
            {
                _vertexBuffer.SetData(_data.Elements, startIndex, elementCount);
            }
        }

        public override void Reinit()
        {
            if (_vertexBuffer != null && !_vertexBuffer.IsDisposed)
            {
                _vertexBuffer.Dispose();
            }
            _vertexBuffer = new VertexBuffer(CCDrawManager.GraphicsDevice, typeof(T), _data.Capacity, _usage);
        }
    }

    public class CCQuadVertexBuffer : CCVertexBuffer<CCV3F_C4B_T2F_Quad>
    {
        public CCQuadVertexBuffer(int vertexCount, BufferUsage usage)
            : base(vertexCount, usage)
        {
        }

        public void UpdateBuffer(CCRawList<CCV3F_C4B_T2F_Quad> data, int startIndex, int elementCount)
        {
            //TODO: 
            var tmp = _data;
            _data = data;

            UpdateBuffer(startIndex, elementCount);

            _data = tmp;
        }

        public override void UpdateBuffer(int startIndex, int elementCount)
        {
            if (elementCount == 0)
            {
                return;
            }

            var quads = _data.Elements;

            var tmp = CCDrawManager._tmpVertices;

            while (tmp.Capacity < elementCount)
            {
                tmp.Capacity = tmp.Capacity * 2;
            }
            tmp.Count = elementCount * 4;

            var vertices = tmp.Elements;

            int i4 = 0;
            for (int i = startIndex; i < startIndex + elementCount; i++)
            {
                vertices[i4 + 0] = quads[i].TopLeft;
                vertices[i4 + 1] = quads[i].BottomLeft;
                vertices[i4 + 2] = quads[i].TopRight;
                vertices[i4 + 3] = quads[i].BottomRight;

                i4 += 4;
            }

            _vertexBuffer.SetData(vertices, startIndex * 4, elementCount * 4);
        }

        public override void Reinit()
        {
            if (_vertexBuffer != null && !_vertexBuffer.IsDisposed)
            {
                _vertexBuffer.Dispose();
            }
            _vertexBuffer = new VertexBuffer(CCDrawManager.GraphicsDevice, typeof(CCV3F_C4B_T2F), _data.Capacity * 4, _usage);

            UpdateBuffer();
        }

        protected override void Dispose(bool disposing)
        {
            base.Dispose(disposing);

            if (disposing && _vertexBuffer != null && !_vertexBuffer.IsDisposed)
            {
                _vertexBuffer.Dispose();
            }

            _vertexBuffer = null;
        }
    }

    public class CCIndexBuffer<T> : CCGraphicsResource where T : struct
    {
        private IndexBuffer _indexBuffer;
        private BufferUsage _usage;
        private CCRawList<T> _data;

        internal IndexBuffer IndexBuffer
        {
            get { return _indexBuffer; }
        }

        public CCRawList<T> Data
        {
            get { return _data; }
        }

        public int Count
        {
            get { return _data.Count; }
            set
            {
                Debug.Assert(value <= _data.Capacity);
                _data.count = value;
            }
        }

        public int Capacity
        {
            get { return _data.Capacity; }
            set
            {
                if (_data.Capacity != value)
                {
                    _data.Capacity = value;
                    Reinit();
                }
            }
        }

        public CCIndexBuffer(int indexCount, BufferUsage usage)
        {
            _data = new CCRawList<T>(indexCount);
            _usage = usage;
            Reinit();
        }

        public override void Reinit()
        {
            if (_indexBuffer != null && !_indexBuffer.IsDisposed)
            {
                _indexBuffer.Dispose();
            }

            _indexBuffer = new IndexBuffer(CCDrawManager.GraphicsDevice, typeof(T), _data.Capacity, _usage);

            UpdateBuffer();
        }

        public void UpdateBuffer()
        {
            UpdateBuffer(0, _data.Count);
        }
#if PSM
		private ushort[] _PSMTmpBuffer;
#endif

        public void UpdateBuffer(int startIndex, int elementCount)
        {
            if (elementCount > 0)
            {
#if PSM
				// HACK! PSM vertexbuffer only allows for ushort so we have to convert to ushort here.
				if(_PSMTmpBuffer == null || _PSMTmpBuffer.Length < elementCount) {
					_PSMTmpBuffer = new ushort[elementCount];
				}
				for(int i=0; i < elementCount; i++) {
					_PSMTmpBuffer[i] = (ushort)Convert.ChangeType(_data.Elements[startIndex+i], TypeCode.UInt16);
				}
                _indexBuffer.SetData(_PSMTmpBuffer, 0, elementCount);
#else
                _indexBuffer.SetData(_data.Elements, startIndex, elementCount);
#endif
            }
        }

        protected override void Dispose(bool disposing)
        {
            base.Dispose(disposing);

            if (disposing && _indexBuffer != null && !_indexBuffer.IsDisposed)
            {
                _indexBuffer.Dispose();
            }

            _indexBuffer = null;
        }
    }
}<|MERGE_RESOLUTION|>--- conflicted
+++ resolved
@@ -1191,13 +1191,7 @@
             m_eResolutionPolicy = resolutionPolicy;
 
             // reset director's member variables to fit visible rect
-<<<<<<< HEAD
-            CCDirector.SharedDirector.m_obWinSizeInPoints = DesignResolutionSize;
-=======
             CCDirector.SharedDirector.WinSizeInPoints = DesignResolutionSize;
-
-            CCDirector.SharedDirector.CreateStatsLabel();
->>>>>>> 3adc4ff9
             CCDirector.SharedDirector.SetGlDefaultValues();
         }
 
