--- conflicted
+++ resolved
@@ -491,23 +491,13 @@
                     {
                         try
                         {
-<<<<<<< HEAD
-#if WINDOWS || WINDOWSGL || MONOMAC || IOS
-                        GZipStream inGZipStream = new GZipStream(new MemoryStream(pTMXMapInfo.CurrentString));
-#elif !NETFX_CORE && !WINDOWS_PHONE
-                            var inGZipStream = new GZipStream(new MemoryStream(pTMXMapInfo.CurrentString), CompressionMode.Decompress);
-#else
-                        var inGZipStream = new GZipStream(new MemoryStream(pTMXMapInfo.CurrentString));
-#endif
-=======
-//#if WINDOWS || WINDOWSGL_PHONE 
+//#if  WINDOWS || WINDOWSGL || MONOMAC || IOS
                         GZipStream inGZipStream = new GZipStream(new MemoryStream(pTMXMapInfo.CurrentString));
 //#elif !XBOX
 //                            var inGZipStream = new GZipStream(new MemoryStream(pTMXMapInfo.CurrentString), CompressionMode.Decompress);
 //#else
 //                        var inGZipStream = new GZipInputStream(new MemoryStream(pTMXMapInfo.CurrentString));
 //#endif
->>>>>>> 8e149fbb
 
                             var outMemoryStream = new MemoryStream();
 
