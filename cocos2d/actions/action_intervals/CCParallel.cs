--- conflicted
+++ resolved
@@ -83,16 +83,12 @@
         /// <returns></returns>
         public override object Copy(ICCCopyable zone)
         {
-<<<<<<< HEAD
-            if (zone != null)
-=======
             ICCCopyable tmpZone = zone;
             CCParallel ret;
 
             if (tmpZone != null && tmpZone != null)
->>>>>>> 78fac8bd
             {
-                var ret = zone as CCParallel;
+                ret = zone as CCParallel;
                 base.Copy(zone);
 
                 CCFiniteTimeAction[] cp = new CCFiniteTimeAction[m_pActions.Length];
