--- conflicted
+++ resolved
@@ -1,77 +1,8 @@
-
-using System.Diagnostics;
-
-namespace cocos2d
-{
-    public class CCGridAction : CCActionInterval
-    {
-        protected CCGridSize m_sGridSize;
-
-        public override object Copy(ICopyable pZone)
-        {
-            CCGridAction pCopy = null;
-
-            if (pZone != null)
-            {
-                //in case of being called at sub class
-                pCopy = (CCGridAction) (pZone);
-            }
-            else
-            {
-                pCopy = new CCGridAction();
-                pZone =  (pCopy);
-            }
-
-            base.Copy(pZone);
-
-            pCopy.InitWithSize(m_sGridSize, m_fDuration);
-
-            return pCopy;
-        }
-
-        public override void StartWithTarget(CCNode target)
-        {
-            base.StartWithTarget(target);
-
-            CCNode t = m_pTarget;
-            CCGridBase targetGrid = t.Grid;
-
-            if (targetGrid != null && targetGrid.ReuseGrid > 0)
-            {
-                Grid = targetGrid;
-
-                if (targetGrid.Active && targetGrid.GridSize.X == m_sGridSize.X
-                    && targetGrid.GridSize.Y == m_sGridSize.Y /*&& dynamic_cast<CCGridBase*>(targetGrid) != NULL*/)
-                {
-                    targetGrid.Reuse();
-                }
-                else
-                {
-                    Debug.Assert(false);
-                }
-            }
-            else
-            {
-                if (targetGrid != null && targetGrid.Active)
-                {
-                    targetGrid.Active = false;
-                }
-
-                CCGridBase newgrid = Grid;
-
-                t.Grid = newgrid;
-                t.Grid.Active = true;
             }
         }
 
         public override CCFiniteTimeAction Reverse()
         {
-<<<<<<< HEAD
-            return new CCReverseTime (this);
-=======
-            return new CCReverseTime(this);
->>>>>>> 658783db
-        }
 
         public virtual CCGridBase Grid
         {
