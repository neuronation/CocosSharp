--- conflicted
+++ resolved
@@ -60,35 +60,12 @@
 
 		readonly float defaultFPS = 60f;
 		readonly List<CCScene> scenesStack = new List<CCScene>();
-
+		
 		CCDirectorProjection directorProjection;
 
 		float deltaTime;
 		bool isNeedsInit = true;
 		CCScene nextScene;
-		bool displayStats;
-
-		// Used for stats
-		uint totalFrames;
-		float accumulatedDelta;
-		uint updateCount;
-		float accumulatedDraws;
-		uint drawCount;
-		float accumulatedUpdates;
-
-		// Statistics labels
-		CCLabelAtlas fpsLabel;
-		CCLabelAtlas updateTimeLabel;
-		CCLabelAtlas drawTimeLabel;
-		CCLabelAtlas drawsLabel;
-		CCLabelAtlas memoryLabel;
-		CCLabelAtlas GCLabel;
-
-		// Stopwatch for measuring the time.
-		Stopwatch stopwatch;
-
-		WeakReference weakReference = new WeakReference(new object());
-		int GCCount;  
 
 #if !PSM &&!NETFX_CORE
 		public CCAccelerometer Accelerometer { get; set; }
@@ -96,20 +73,6 @@
 		const string saveFileName = "SceneList.dat";
 		const string sceneSaveFileName = "Scene{0}.dat";
 #endif
-<<<<<<< HEAD
-		CCActionManager m_pActionManager;
-        CCKeypadDispatcher m_pKeypadDispatcher;
-		CCKeyboardDispatcher m_pKeyboardDispatcher;
-        CCScene m_pNextScene;
-        CCNode m_pNotificationNode;
-        ICCDirectorDelegate m_pProjectionDelegate;
-        CCScene m_pRunningScene;
-        CCScheduler m_pScheduler;
-        CCTouchDispatcher m_pTouchDispatcher;
-        CCStats m_pStats;
-
-        bool m_GamePadEnabled = false;
-=======
 
 		public CCActionManager ActionManager { get; set; }
 		public virtual double AnimationInterval { get; set; }
@@ -128,12 +91,12 @@
 		public CCScene RunningScene { get; private set; }
 		public CCScheduler Scheduler { get; set; }
 		internal CCSize WinSizeInPoints { get; set; }
+		protected CCStats Stats;
 
 		// Dispatchers
 		public CCKeypadDispatcher KeypadDispatcher  { get; set; }
 		public CCKeyboardDispatcher KeyboardDispatcher { get; set; }
 		public CCTouchDispatcher TouchDispatcher { get; set; }
->>>>>>> 3adc4ff9
 
         /// <summary>
         /// returns a shared instance of the director
@@ -167,36 +130,13 @@
         }
 
 
-<<<<<<< HEAD
-        public bool IsPaused
-        {
-            get { return m_bPaused; }
-        }
-
-        public CCNode NotificationNode
-        {
-            get { return m_pNotificationNode; }
-            set { m_pNotificationNode = value; }
-        }
-
-        public ICCDirectorDelegate Delegate
-        {
-            get { return m_pProjectionDelegate; }
-            set { m_pProjectionDelegate = value; }
-=======
-        public bool DisplayStats
-        {
-            get { return displayStats; }
-            set
-            {
-                displayStats = value;
-                if (value)
-                {
-                    stopwatch.Reset();
-                    stopwatch.Start();
-                }
-            }
->>>>>>> 3adc4ff9
+        /// <summary>
+        /// Control stats display status.
+        /// </summary>
+        /// <value><c>true</c> if stats is displayed; otherwise, <c>false</c>.</value>
+        public bool DisplayStats {
+            get { return Stats.IsEnabled; }
+            set { Stats.IsEnabled = value; }
         }
 
         public CCDirectorProjection Projection
@@ -287,15 +227,6 @@
             }
         }
 
-        /// <summary>
-        /// Control stats display status.
-        /// </summary>
-        /// <value><c>true</c> if stats is displayed; otherwise, <c>false</c>.</value>
-        public bool DisplayStats {
-            get { return m_pStats.IsEnabled; }
-            set { m_pStats.IsEnabled = value; }
-        }
-
         #region Constructors
 
         protected CCDirector()
@@ -322,22 +253,9 @@
             // projection delegate if "Custom" projection is used
             ProjectionDelegate = null;
 
-<<<<<<< HEAD
             // stats
-            m_pStats = new CCStats ();
-=======
-            // FPS
-            accumulatedDelta = 0.0f;
-            fpsLabel = null;
-            updateTimeLabel = null;
-            drawTimeLabel = null;
-            drawsLabel = null;
-            displayStats = false;
-            totalFrames = 0;
-
-            stopwatch = new Stopwatch();
->>>>>>> 3adc4ff9
-
+            Stats = new CCStats ();
+            
             // paused ?
             IsPaused = false;
 
@@ -351,19 +269,12 @@
             ContentScaleFactor = 1.0f;
 
             // scheduler
-<<<<<<< HEAD
-            m_pScheduler = new CCScheduler();
-
-            // action manager
-            m_pActionManager = new CCActionManager();
-            m_pScheduler.Schedule (m_pActionManager, CCScheduler.PrioritySystem, false);
+            Scheduler = new CCScheduler();
             
-=======
-            Scheduler = new CCScheduler();
             // action manager
             ActionManager = new CCActionManager();
             Scheduler.Schedule (ActionManager, CCSchedulePriority.System, false);
->>>>>>> 3adc4ff9
+            
             // touchDispatcher
             TouchDispatcher = new CCTouchDispatcher();
             TouchDispatcher.Init();
@@ -647,18 +558,9 @@
 
         public void Update(GameTime gameTime)
         {
-<<<<<<< HEAD
             // Start stats measuring
-            m_pStats.UpdateStart ();
-=======
-            float startTime = 0;
+            Stats.UpdateStart ();
             
-            if (displayStats)
-            {
-                startTime = (float)stopwatch.Elapsed.TotalMilliseconds;
-            }
->>>>>>> 3adc4ff9
-
             if (!IsPaused)
             {
                 if (IsNextDeltaTimeZero)
@@ -682,18 +584,8 @@
                 SetNextScene();
             }
 
-<<<<<<< HEAD
             // End stats measuring
-            m_pStats.UpdateEnd (m_fDeltaTime);
-=======
-            accumulatedDelta += deltaTime;
-
-            if (displayStats)
-            {
-                updateCount++;
-                accumulatedUpdates += (float)stopwatch.Elapsed.TotalMilliseconds - startTime;
-            }
->>>>>>> 3adc4ff9
+            Stats.UpdateEnd (deltaTime);
         }
 
         /// <summary>
@@ -707,17 +599,8 @@
                 return;
             }
 
-<<<<<<< HEAD
             // Start stats measuring
-            m_pStats.UpdateStart ();
-=======
-            float startTime = 0;
-            
-            if (displayStats)
-            {
-                startTime = (float)stopwatch.Elapsed.TotalMilliseconds;
-            }
->>>>>>> 3adc4ff9
+            Stats.UpdateStart ();
 
             CCDrawManager.PushMatrix();
 
@@ -733,27 +616,10 @@
                 NotificationNode.Visit();
             }
 
-<<<<<<< HEAD
             CCDrawManager.PopMatrix();
 
             // Draw stats
-            m_pStats.Draw ();
-=======
-			if (displayStats) 
-			{
-				ShowStats ();
-			}
-
-            CCDrawManager.PopMatrix();
-
-            totalFrames++;
-
-            if (displayStats)
-            {
-                drawCount++;
-                accumulatedDraws += (float)stopwatch.Elapsed.TotalMilliseconds - startTime;
-            }
->>>>>>> 3adc4ff9
+            Stats.Draw ();
         }
 
 
@@ -765,7 +631,7 @@
             WinSizeInPoints = CCDrawManager.DesignResolutionSize;
 
             // Prepare stats
-            m_pStats.Initialize ();
+            Stats.Initialize ();
 
             SetGlDefaultValues();
 
@@ -788,14 +654,14 @@
         {
 			set {
 				if (value)
-	            {
-	                CCDrawManager.BlendFunc(CCBlendFunc.AlphaBlend);
-	            }
-	            else
-	            {
-	                CCDrawManager.BlendFunc(new CCBlendFunc(CCOGLES.GL_ONE, CCOGLES.GL_ZERO));
-	            }
-			}
+            {
+                CCDrawManager.BlendFunc(CCBlendFunc.AlphaBlend);
+            }
+            else
+            {
+                CCDrawManager.BlendFunc(new CCBlendFunc(CCOGLES.GL_ONE, CCOGLES.GL_ZERO));
+            }
+        }
         }
 
         /// <summary>
@@ -1096,130 +962,6 @@
         }
 
 		#endregion
-<<<<<<< HEAD
-=======
-
-        public void CreateStatsLabel()
-        {
-            if (fpsLabel == null)
-            {
-                CCTexture2D texture;
-                CCTextureCache textureCache = CCTextureCache.SharedTextureCache;
-
-                try
-                {
-                    if (!textureCache.Contains("cc_fps_images"))
-                    {
-                        texture = textureCache.AddImage(CCFPSImage.PngData, "cc_fps_images", SurfaceFormat.Bgra4444);
-                    }
-                    else
-                    {
-                        texture = textureCache.TextureForKey("cc_fps_images");
-                    }
-
-                    if (texture == null || (texture.ContentSize.Width == 0 && texture.ContentSize.Height == 0))
-                    {
-                        displayStats = false;
-                        return;
-                    }
-                }
-                catch (Exception)
-                {
-                    // MonoGame may not allow texture.fromstream, so catch this exception here
-                    // and disable the stats
-                    displayStats = false;
-                    return;
-                }
-
-                try
-                {
-					texture.IsAntialiased = false; // disable antialiasing so the labels are always sharp
-                    
-					fpsLabel = new CCLabelAtlas("00.0", texture, 4, 8, '.');
-					fpsLabel.IgnoreContentScaleFactor = false;
-
-                    updateTimeLabel = new CCLabelAtlas("0.000", texture, 4, 8, '.');
-					updateTimeLabel.IgnoreContentScaleFactor = false;
-
-                    drawTimeLabel = new CCLabelAtlas("0.000", texture, 4, 8, '.');
-					drawTimeLabel.IgnoreContentScaleFactor = false;
-
-                    drawsLabel = new CCLabelAtlas("000", texture, 4, 8, '.');
-					drawsLabel.IgnoreContentScaleFactor = false;
-
-                    memoryLabel = new CCLabelAtlas("0", texture, 4, 8, '.');
-					memoryLabel.IgnoreContentScaleFactor = false;
-                    memoryLabel.Color = new CCColor3B(35, 185, 255);
-
-                    GCLabel = new CCLabelAtlas("0", texture, 4, 8, '.');
-					GCLabel.IgnoreContentScaleFactor = false;
-                    GCLabel.Color = new CCColor3B(255, 196, 54);
-
-                }
-                catch (Exception ex)
-                {
-                    fpsLabel = null;
-                    displayStats = false;
-                    CCLog.Log("Failed to create the stats labels.");
-                    CCLog.Log(ex.ToString());
-                    return;
-                }
-            }
-
-			float factor = CCMacros.CCContentScaleFactor();
-			//factor = 1.0f;
-            var pos = CCDirector.SharedDirector.VisibleOrigin;
-
-            fpsLabel.Scale = factor;
-            updateTimeLabel.Scale = factor;
-            drawTimeLabel.Scale = factor;
-            drawsLabel.Scale = factor;
-            memoryLabel.Scale = factor;
-            GCLabel.Scale = factor;
-
-            memoryLabel.Position = new CCPoint(2 * factor, 31 * factor) + pos;
-            GCLabel.Position = new CCPoint(2 * factor, 25 * factor) + pos;
-            drawsLabel.Position = new CCPoint(2 * factor, 19 * factor) + pos;
-            updateTimeLabel.Position = new CCPoint(2 * factor, 13 * factor) + pos;
-            drawTimeLabel.Position = new CCPoint(2 * factor, 7 * factor) + pos;
-            fpsLabel.Position = new CCPoint(2 * factor, 1 * factor) + pos;
-        }
-
-		// display the FPS using a LabelAtlas
-		// updates the FPS every frame
-		private void ShowStats ()
-		{
-			if (!weakReference.IsAlive) 
-			{
-				GCCount++;
-				weakReference = new WeakReference (new object ());
-			}
-
-			if (fpsLabel != null && updateTimeLabel != null && drawsLabel != null) 
-			{
-				if (accumulatedDelta > CCMacros.CCDirectorStatsUpdateIntervalInSeconds) 
-				{
-					fpsLabel.Text = (String.Format ("{0:00.0}", drawCount / accumulatedDelta));
-
-					updateTimeLabel.Text = (String.Format ("{0:0.000}", accumulatedUpdates / updateCount));
-					drawTimeLabel.Text = (String.Format ("{0:0.000}", accumulatedDraws / drawCount));
-					drawsLabel.Text = (String.Format ("{0:000}", CCDrawManager.DrawCount));
-
-					accumulatedDelta = accumulatedDraws = accumulatedUpdates = 0;
-					drawCount = updateCount = 0;
-
-					memoryLabel.Text = String.Format ("{0}", GC.GetTotalMemory (false));
-					GCLabel.Text = String.Format ("{0}", GCCount);
-				}
-            
-				drawsLabel.Visit ();
-				fpsLabel.Visit ();
-				updateTimeLabel.Visit ();
-				drawTimeLabel.Visit ();
-				memoryLabel.Visit ();
-				GCLabel.Visit ();
-			}
-		}
->>>>>>> 3adc4ff9
+
     }
 }