using System.Collections.Generic;
using System;
using Cocos2D;

namespace CocosDenshion
{
    public class CCSimpleAudioEngine
    {
        /// <summary>
        /// The list of sounds that are configured for looping. These need to be stopped when the game pauses.
        /// </summary>
        private Dictionary<int, int> _LoopedSounds = new Dictionary<int, int>();

        /// <summary>
        /// The shared sound effect list. The key is the hashcode of the file path.
        /// </summary>
        public static Dictionary<int, CCEffectPlayer> SharedList
        {
            get
            {
                return (s_List);
            }
        }

        /// <summary>
        /// The shared music player.
        /// </summary>
        private static CCMusicPlayer SharedMusic
        {
            get 
            { 
                return(s_Music); 
            }
        }

        /// <summary>
        /// The singleton instance of this class.
        /// </summary>
        public static CCSimpleAudioEngine SharedEngine
        {
            get { return _Instance; }
        }

        public float BackgroundMusicVolume
        {
            get { return SharedMusic.Volume; }
            set { SharedMusic.Volume = value; }
        }

        /**
        @brief The volume of the effects max value is 1.0,the min value is 0.0
        */

        public float EffectsVolume
        {
            get { return CCEffectPlayer.Volume; }
            set { CCEffectPlayer.Volume = value; }
        }

        public static string FullPath(string szPath)
        {
            // todo: return self now
            return szPath;
        }

        /**
        @brief Release the shared Engine object
        @warning It must be called before the application exit, or a memroy leak will be casued.
        */

        public void End ()
        {
            SharedMusic.Close ();

            lock (SharedList) {
                foreach (var kvp in SharedList) {
                    kvp.Value.Close ();
                }

                SharedList.Clear ();
            }
        }

        /// <summary>
        /// Restore the media player's state to how it was prior to the game launch. You need to do this when the game terminates
        /// if you run music that clobbers the music that was playing before the game launched.
        /// </summary>
        public void RestoreMediaState()
        {
            SharedMusic.RestoreMediaState();
        }

        /// <summary>
        /// Save the media player's current playback state.
        /// </summary>
        public void SaveMediaState()
        {
            SharedMusic.SaveMediaState();
        }
        /**
        @brief  Set the zip file name
        @param pszZipFileName The relative path of the .zip file
        */
        [Obsolete("This is not used in this version of the library")]
        public static void SetResource(string pszZipFileName)
        {
        }

        /**
         @brief Preload background music
         @param pszFilePath The path of the background music file,or the FileName of T_SoundResInfo
         */

        public void PreloadBackgroundMusic(string pszFilePath)
        {
            SharedMusic.Open(FullPath(pszFilePath), pszFilePath.GetHashCode());
        }

        /**
        @brief Play background music
        @param pszFilePath The path of the background music file,or the FileName of T_SoundResInfo
        @param bLoop Whether the background music loop or not
        */

        public void PlayBackgroundMusic(string pszFilePath, bool bLoop)
        {
            if (null == pszFilePath)
            {
                return;
            }

            SharedMusic.Open(FullPath(pszFilePath), pszFilePath.GetHashCode());
            SharedMusic.Play(bLoop);
        }

        /**
        @brief Play background music
        @param pszFilePath The path of the background music file,or the FileName of T_SoundResInfo
        */

        public void PlayBackgroundMusic(string pszFilePath)
        {
            PlayBackgroundMusic(pszFilePath, false);
        }

        /**
        @brief Stop playing background music
        @param bReleaseData If release the background music data or not.As default value is false
        */

        public void StopBackgroundMusic(bool bReleaseData)
        {
            if (bReleaseData)
            {
                SharedMusic.Close();
            }
            else
            {
                SharedMusic.Stop();
            }
        }

        /**
        @brief Stop playing background music
        */

        public void StopBackgroundMusic()
        {
            StopBackgroundMusic(false);
        }

        /**
        @brief Pause playing background music
        */

        public void PauseBackgroundMusic()
        {
            SharedMusic.Pause();
        }

        /**
        @brief Resume playing background music
        */

        public void ResumeBackgroundMusic()
        {
            SharedMusic.Resume();
        }

        /**
        @brief Rewind playing background music
        */

        public void RewindBackgroundMusic()
        {
            SharedMusic.Rewind();
        }

        public bool WillPlayBackgroundMusic()
        {
            return false;
        }

        /**
        @brief Whether the background music is playing
        @return If is playing return true,or return false
        */

        public bool IsBackgroundMusicPlaying()
        {
            return SharedMusic.IsPlaying();
        }

<<<<<<< HEAD
        public int PlayEffect(int nId)
        {
            try
            {
                if (SharedList.ContainsKey(nId))
                {
                    SharedList[nId].Play(false);
=======
        public void PauseEffect(int fxid) 
        {
            try
            {
                if (SharedList.ContainsKey(fxid))
                {
                    SharedList[fxid].Pause();
>>>>>>> 66cef4c4
                }
            }
            catch (Exception ex)
            {
<<<<<<< HEAD
                CCLog.Log("Unexpected exception while playing a SoundEffect: {0}", nId);
                CCLog.Log(ex.ToString());
            }
            return (nId);
=======
                CCLog.Log("Unexpected exception while pausing a SoundEffect: {0}", fxid);
                CCLog.Log(ex.ToString());
            }
        }

        public void StopAllEffects()
        {
            List<CCEffectPlayer> l = new List<CCEffectPlayer>();

            lock (SharedList)
            {
                try
                {
                    l.AddRange(SharedList.Values);
                    SharedList.Clear();
                }
                catch (Exception ex)
                {
                    CCLog.Log("Unexpected exception while stopping all effects.");
                    CCLog.Log(ex.ToString());
                }
            }
            foreach (CCEffectPlayer p in l)
            {
                p.Stop();
            }

        }

        public int PlayEffect(int fxid)
        {
            PlayEffect(fxid, false);
            return (fxid);
        }

        public int PlayEffect(int fxid, bool bLoop)
        {
            lock (SharedList)
            {
                try
                {
                    if (SharedList.ContainsKey(fxid))
                    {
                        SharedList[fxid].Play(bLoop);
                        if (bLoop)
                        {
                            _LoopedSounds[fxid] = fxid;
                        }
                    }
                }
                catch (Exception ex)
                {
                    CCLog.Log("Unexpected exception while playing a SoundEffect: {0}", fxid);
                    CCLog.Log(ex.ToString());
                }
            }

            return fxid;
>>>>>>> 66cef4c4
        }

        /// <summary>
        /// Play the sound effect with the given path and optionally set it to lopo.
        /// </summary>
        /// <param name="pszFilePath">The path to the sound effect file.</param>
        /// <param name="bLoop">True if the sound effect will play continuously, and false if it will play then stop.</param>
        /// <returns></returns>
        public int PlayEffect (string pszFilePath, bool bLoop)
        {
            int nId = pszFilePath.GetHashCode ();

            PreloadEffect (pszFilePath);

            lock (SharedList)
            {
                try
                {
                    if (SharedList.ContainsKey(nId))
                    {
                        SharedList[nId].Play(bLoop);
                        if (bLoop)
                        {
                            _LoopedSounds[nId] = nId;
                        }
                    }
                }
                catch (Exception ex)
                {
                    CCLog.Log("Unexpected exception while playing a SoundEffect: {0}", pszFilePath);
                    CCLog.Log(ex.ToString());
                }
            }

            return nId;
        }
        
        /// <summary>
        /// Plays the given sound effect without looping.
        /// </summary>
        /// <param name="pszFilePath">The path to the sound effect</param>
        /// <returns></returns>
        public int PlayEffect(string pszFilePath)
        {
            return PlayEffect(pszFilePath, false);
        }

        /// <summary>
        /// Stops the sound effect with the given id. 
        /// </summary>
        /// <param name="nSoundId"></param>
        public void StopEffect(int nSoundId)
        {
            lock (SharedList)
            {
                if (SharedList.ContainsKey(nSoundId))
                {
                    SharedList[nSoundId].Stop();
                }
            }
            lock (_LoopedSounds)
            {
                if (_LoopedSounds.ContainsKey(nSoundId))
                {
                    _LoopedSounds.Remove(nSoundId);
                }
            }
        }

        /// <summary>
        /// Stops all of the sound effects that are currently playing and looping.
        /// </summary>
        public void StopAllLoopingEffects()
        {
            lock (SharedList)
            {
                if (_LoopedSounds.Count > 0)
                {
                    int[] a = new int[_LoopedSounds.Keys.Count];
                    _LoopedSounds.Keys.CopyTo(a, 0);
                    foreach (int key in a)
                    {
                        StopEffect(key);
                    }
                }
            }
        }

        /**
        @brief  		preload a compressed audio file
        @details	    the compressed audio will be decode to wave, then write into an 
        internal buffer in SimpleaudioEngine
        */


        /// <summary>
        /// Load the sound effect found with the given path. The sound effect is only loaded one time and the
        /// effect is cached as an instance of EffectPlayer.
        /// </summary>
        public void PreloadEffect(string pszFilePath)
        {
            if (string.IsNullOrEmpty(pszFilePath))
            {
                return;
            }

            int nId = pszFilePath.GetHashCode();
            lock (SharedList)
            {
                if (SharedList.ContainsKey(nId))
                {
                    return;
                }
            }
            CCEffectPlayer eff = new CCEffectPlayer();
            eff.Open(FullPath(pszFilePath), nId);
            SharedList[nId] = eff;
        }

        /**
        @brief  		unload the preloaded effect from internal buffer
        @param[in]		pszFilePath		The path of the effect file,or the FileName of T_SoundResInfo
        */

        public void UnloadEffect (string pszFilePath)
        {
            int nId = pszFilePath.GetHashCode ();
            lock (SharedList) {
                if (SharedList.ContainsKey(nId))
                {
                    SharedList.Remove(nId);
                }
            }
            lock (_LoopedSounds)
            {
                if (_LoopedSounds.ContainsKey(nId))
                {
                    _LoopedSounds.Remove(nId);
                }
            }
        }

        private static Dictionary<int, CCEffectPlayer> s_List = new Dictionary<int,CCEffectPlayer>();
        private static CCMusicPlayer s_Music = new CCMusicPlayer();
        private static CCSimpleAudioEngine _Instance = new CCSimpleAudioEngine();
    }
}<|MERGE_RESOLUTION|>--- conflicted
+++ resolved
@@ -211,34 +211,18 @@
             return SharedMusic.IsPlaying();
         }
 
-<<<<<<< HEAD
-        public int PlayEffect(int nId)
+        public void PauseEffect(int fxid) 
         {
             try
             {
-                if (SharedList.ContainsKey(nId))
-                {
-                    SharedList[nId].Play(false);
-=======
-        public void PauseEffect(int fxid) 
-        {
-            try
-            {
                 if (SharedList.ContainsKey(fxid))
                 {
                     SharedList[fxid].Pause();
->>>>>>> 66cef4c4
                 }
             }
             catch (Exception ex)
             {
-<<<<<<< HEAD
-                CCLog.Log("Unexpected exception while playing a SoundEffect: {0}", nId);
-                CCLog.Log(ex.ToString());
-            }
-            return (nId);
-=======
-                CCLog.Log("Unexpected exception while pausing a SoundEffect: {0}", fxid);
+                CCLog.Log("Unexpected exception while playing a SoundEffect: {0}", fxid);
                 CCLog.Log(ex.ToString());
             }
         }
@@ -296,7 +280,6 @@
             }
 
             return fxid;
->>>>>>> 66cef4c4
         }
 
         /// <summary>
