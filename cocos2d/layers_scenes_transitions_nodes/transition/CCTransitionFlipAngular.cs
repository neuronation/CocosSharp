--- conflicted
+++ resolved
@@ -27,13 +27,9 @@
     public class CCTransitionFlipAngular : CCTransitionSceneOriented
     {
 
-<<<<<<< HEAD
         public CCTransitionFlipAngular() { }
 
-        public CCTransitionFlipAngular(float t, CCScene s, tOrientation o) : base(t, s, o)
-=======
         public CCTransitionFlipAngular(float t, CCScene s, CCTransitionOrientation o) : base(t, s, o)
->>>>>>> 3287abff
         { }
         
 
