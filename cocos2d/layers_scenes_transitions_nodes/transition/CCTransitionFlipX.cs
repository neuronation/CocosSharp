--- conflicted
+++ resolved
@@ -29,13 +29,9 @@
     public class CCTransitionFlipX : CCTransitionSceneOriented
     {
 
-<<<<<<< HEAD
         public CCTransitionFlipX() { } 
 
-        public CCTransitionFlipX(float t, CCScene s, tOrientation o) : base (t, s, o)
-=======
         public CCTransitionFlipX(float t, CCScene s, CCTransitionOrientation o) : base (t, s, o)
->>>>>>> 3287abff
         { }
 
         public override void OnEnter()
