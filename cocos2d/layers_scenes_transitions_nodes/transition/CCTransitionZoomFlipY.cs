--- conflicted
+++ resolved
@@ -26,14 +26,9 @@
 {
     public class CCTransitionZoomFlipY : CCTransitionSceneOriented
     {
-<<<<<<< HEAD
         public CCTransitionZoomFlipY() { }
-
-        public CCTransitionZoomFlipY (float t, CCScene s, tOrientation o) : base (t, s, o)
-=======
         
         public CCTransitionZoomFlipY (float t, CCScene s, CCTransitionOrientation o) : base (t, s, o)
->>>>>>> 3287abff
         { }
 
         public override void OnEnter()
